--- conflicted
+++ resolved
@@ -8,12 +8,9 @@
 
   .:
     dependencies:
-<<<<<<< HEAD
-=======
       '@aws-sdk/client-cloudwatch-logs':
         specifier: ^3.888.0
         version: 3.888.0
->>>>>>> 942a39f1
       '@aws-sdk/client-codebuild':
         specifier: ^3.888.0
         version: 3.888.0
@@ -171,13 +168,10 @@
     resolution: {integrity: sha512-kNOJ+3vekJJCQKWihNmxBkarJzNW09kP5a9E1SRNiQVNOUEeSwcRR0qYotM65nx821gNzjjhJXnAZ8OazWldrg==}
     engines: {node: ^18.19.1 || ^20.11.1 || >=22.0.0, npm: ^6.11.0 || ^7.5.6 || >=8.0.0, yarn: '>= 1.13.0'}
 
-<<<<<<< HEAD
-=======
   '@aws-crypto/crc32@5.2.0':
     resolution: {integrity: sha512-nLbCWqQNgUiwwtFsen1AdzAtvuLRsQS8rYgMuxCrdKf9kOssamGLuPwyTY9wyYblNr9+1XM8v6zoDTPPSIeANg==}
     engines: {node: '>=16.0.0'}
 
->>>>>>> 942a39f1
   '@aws-crypto/sha256-browser@5.2.0':
     resolution: {integrity: sha512-AXfN/lGotSQwu6HNcEsIASo7kWXZ5HYWvfOmSNKDsEqC4OashTp8alTmaz+F7TC2L083SFv5RdB+qU3Vs1kZqw==}
 
@@ -191,13 +185,10 @@
   '@aws-crypto/util@5.2.0':
     resolution: {integrity: sha512-4RkU9EsI6ZpBve5fseQlGNUWKMa1RLPQ1dnjnQoe07ldfIzcsGb5hC5W0Dm7u423KWzawlrpbjXBrXCEv9zazQ==}
 
-<<<<<<< HEAD
-=======
   '@aws-sdk/client-cloudwatch-logs@3.888.0':
     resolution: {integrity: sha512-eBuxqt6ltF5DLMw7jkGlqiS1MrAY90GCmXwKfUMSqqptBRSmD/0ytCIa1cphWxgHiouEuv4m53ofUHKxZ5xqVA==}
     engines: {node: '>=18.0.0'}
 
->>>>>>> 942a39f1
   '@aws-sdk/client-codebuild@3.888.0':
     resolution: {integrity: sha512-8Vxg+vbPLtRTSCKGhUvsm3WJsQdGK2I/RLBhU7GlzA6YsXD5eamX5m7zMNSpYcj1ZhiU56XOQbj9tfO9o/lbuQ==}
     engines: {node: '>=18.0.0'}
@@ -944,20 +935,18 @@
     resolution: {integrity: sha512-vkzula+IwRvPR6oKQhMYioM3A/oX/lFCZiwuxkQbRhqJS2S4YRY2k7k/SyR2jMf3607HLtbEwlRxi0ndXHMjRg==}
     engines: {node: '>=18.0.0'}
 
-  '@smithy/config-resolver@4.2.1':
-    resolution: {integrity: sha512-FXil8q4QN7mgKwU2hCLm0ltab8NyY/1RiqEf25Jnf6WLS3wmb11zGAoLETqg1nur2Aoibun4w4MjeN9CMJ4G6A==}
+  '@smithy/config-resolver@4.2.2':
+    resolution: {integrity: sha512-IT6MatgBWagLybZl1xQcURXRICvqz1z3APSCAI9IqdvfCkrA7RaQIEfgC6G/KvfxnDfQUDqFV+ZlixcuFznGBQ==}
     engines: {node: '>=18.0.0'}
 
   '@smithy/core@3.11.0':
     resolution: {integrity: sha512-Abs5rdP1o8/OINtE49wwNeWuynCu0kme1r4RI3VXVrHr4odVDG7h7mTnw1WXXfN5Il+c25QOnrdL2y56USfxkA==}
     engines: {node: '>=18.0.0'}
 
-  '@smithy/credential-provider-imds@4.1.1':
-    resolution: {integrity: sha512-1WdBfM9DwA59pnpIizxnUvBf/de18p4GP+6zP2AqrlFzoW3ERpZaT4QueBR0nS9deDMaQRkBlngpVlnkuuTisQ==}
+  '@smithy/credential-provider-imds@4.1.2':
+    resolution: {integrity: sha512-JlYNq8TShnqCLg0h+afqe2wLAwZpuoSgOyzhYvTgbiKBWRov+uUve+vrZEQO6lkdLOWPh7gK5dtb9dS+KGendg==}
     engines: {node: '>=18.0.0'}
 
-<<<<<<< HEAD
-=======
   '@smithy/eventstream-codec@4.1.1':
     resolution: {integrity: sha512-PwkQw1hZwHTQB6X5hSUWz2OSeuj5Z6enWuAqke7DgWoP3t6vg3ktPpqPz3Erkn6w+tmsl8Oss6nrgyezoea2Iw==}
     engines: {node: '>=18.0.0'}
@@ -978,7 +967,6 @@
     resolution: {integrity: sha512-uLOAiM/Dmgh2CbEXQx+6/ssK7fbzFhd+LjdyFxXid5ZBCbLHTFHLdD/QbXw5aEDsLxQhgzDxLLsZhsftAYwHJA==}
     engines: {node: '>=18.0.0'}
 
->>>>>>> 942a39f1
   '@smithy/fetch-http-handler@5.2.1':
     resolution: {integrity: sha512-5/3wxKNtV3wO/hk1is+CZUhL8a1yy/U+9u9LKQ9kZTkMsHaQjJhc3stFfiujtMnkITjzWfndGA2f7g9Uh9vKng==}
     engines: {node: '>=18.0.0'}
@@ -1003,12 +991,12 @@
     resolution: {integrity: sha512-9wlfBBgTsRvC2JxLJxv4xDGNBrZuio3AgSl0lSFX7fneW2cGskXTYpFxCdRYD2+5yzmsiTuaAJD1Wp7gWt9y9w==}
     engines: {node: '>=18.0.0'}
 
-  '@smithy/middleware-endpoint@4.2.1':
-    resolution: {integrity: sha512-fUTMmQvQQZakXOuKizfu7fBLDpwvWZjfH6zUK2OLsoNZRZGbNUdNSdLJHpwk1vS208jtDjpUIskh+JoA8zMzZg==}
+  '@smithy/middleware-endpoint@4.2.2':
+    resolution: {integrity: sha512-M51KcwD+UeSOFtpALGf5OijWt915aQT5eJhqnMKJt7ZTfDfNcvg2UZgIgTZUoiORawb6o5lk4n3rv7vnzQXgsA==}
     engines: {node: '>=18.0.0'}
 
-  '@smithy/middleware-retry@4.2.1':
-    resolution: {integrity: sha512-JzfvjwSJXWRl7LkLgIRTUTd2Wj639yr3sQGpViGNEOjtb0AkAuYqRAHs+jSOI/LPC0ZTjmFVVtfrCICMuebexw==}
+  '@smithy/middleware-retry@4.2.2':
+    resolution: {integrity: sha512-KZJueEOO+PWqflv2oGx9jICpHdBYXwCI19j7e2V3IMwKgFcXc9D9q/dsTf4B+uCnYxjNoS1jpyv6pGNGRsKOXA==}
     engines: {node: '>=18.0.0'}
 
   '@smithy/middleware-serde@4.1.1':
@@ -1019,8 +1007,8 @@
     resolution: {integrity: sha512-ygRnniqNcDhHzs6QAPIdia26M7e7z9gpkIMUe/pK0RsrQ7i5MblwxY8078/QCnGq6AmlUUWgljK2HlelsKIb/A==}
     engines: {node: '>=18.0.0'}
 
-  '@smithy/node-config-provider@4.2.1':
-    resolution: {integrity: sha512-AIA0BJZq2h295J5NeCTKhg1WwtdTA/GqBCaVjk30bDgMHwniUETyh5cP9IiE9VrId7Kt8hS7zvREVMTv1VfA6g==}
+  '@smithy/node-config-provider@4.2.2':
+    resolution: {integrity: sha512-SYGTKyPvyCfEzIN5rD8q/bYaOPZprYUPD2f5g9M7OjaYupWOoQFYJ5ho+0wvxIRf471i2SR4GoiZ2r94Jq9h6A==}
     engines: {node: '>=18.0.0'}
 
   '@smithy/node-http-handler@4.2.1':
@@ -1047,16 +1035,16 @@
     resolution: {integrity: sha512-Iam75b/JNXyDE41UvrlM6n8DNOa/r1ylFyvgruTUx7h2Uk7vDNV9AAwP1vfL1fOL8ls0xArwEGVcGZVd7IO/Cw==}
     engines: {node: '>=18.0.0'}
 
-  '@smithy/shared-ini-file-loader@4.1.1':
-    resolution: {integrity: sha512-YkpikhIqGc4sfXeIbzSj10t2bJI/sSoP5qxLue6zG+tEE3ngOBSm8sO3+djacYvS/R5DfpxN/L9CyZsvwjWOAQ==}
+  '@smithy/shared-ini-file-loader@4.2.0':
+    resolution: {integrity: sha512-OQTfmIEp2LLuWdxa8nEEPhZmiOREO6bcB6pjs0AySf4yiZhl6kMOfqmcwcY8BaBPX+0Tb+tG7/Ia/6mwpoZ7Pw==}
     engines: {node: '>=18.0.0'}
 
   '@smithy/signature-v4@5.2.1':
     resolution: {integrity: sha512-M9rZhWQLjlQVCCR37cSjHfhriGRN+FQ8UfgrYNufv66TJgk+acaggShl3KS5U/ssxivvZLlnj7QH2CUOKlxPyA==}
     engines: {node: '>=18.0.0'}
 
-  '@smithy/smithy-client@4.6.1':
-    resolution: {integrity: sha512-WolVLDb9UTPMEPPOncrCt6JmAMCSC/V2y5gst2STWJ5r7+8iNac+EFYQnmvDCYMfOLcilOSEpm5yXZXwbLak1Q==}
+  '@smithy/smithy-client@4.6.2':
+    resolution: {integrity: sha512-u82cjh/x7MlMat76Z38TRmEcG6JtrrxN4N2CSNG5o2v2S3hfLAxRgSgFqf0FKM3dglH41Evknt/HOX+7nfzZ3g==}
     engines: {node: '>=18.0.0'}
 
   '@smithy/types@4.5.0':
@@ -1091,16 +1079,16 @@
     resolution: {integrity: sha512-swXz2vMjrP1ZusZWVTB/ai5gK+J8U0BWvP10v9fpcFvg+Xi/87LHvHfst2IgCs1i0v4qFZfGwCmeD/KNCdJZbQ==}
     engines: {node: '>=18.0.0'}
 
-  '@smithy/util-defaults-mode-browser@4.1.1':
-    resolution: {integrity: sha512-hA1AKIHFUMa9Tl6q6y8p0pJ9aWHCCG8s57flmIyLE0W7HcJeYrYtnqXDcGnftvXEhdQnSexyegXnzzTGk8bKLA==}
+  '@smithy/util-defaults-mode-browser@4.1.2':
+    resolution: {integrity: sha512-QKrOw01DvNHKgY+3p4r9Ut4u6EHLVZ01u6SkOMe6V6v5C+nRPXJeWh72qCT1HgwU3O7sxAIu23nNh+FOpYVZKA==}
     engines: {node: '>=18.0.0'}
 
-  '@smithy/util-defaults-mode-node@4.1.1':
-    resolution: {integrity: sha512-RGSpmoBrA+5D2WjwtK7tto6Pc2wO9KSXKLpLONhFZ8VyuCbqlLdiDAfuDTNY9AJe4JoE+Cx806cpTQQoQ71zPQ==}
+  '@smithy/util-defaults-mode-node@4.1.2':
+    resolution: {integrity: sha512-l2yRmSfx5haYHswPxMmCR6jGwgPs5LjHLuBwlj9U7nNBMS43YV/eevj+Xq1869UYdiynnMrCKtoOYQcwtb6lKg==}
     engines: {node: '>=18.0.0'}
 
-  '@smithy/util-endpoints@3.1.1':
-    resolution: {integrity: sha512-qB4R9kO0SetA11Rzu6MVGFIaGYX3p6SGGGfWwsKnC6nXIf0n/0AKVwRTsYsz9ToN8CeNNtNgQRwKFBndGJZdyw==}
+  '@smithy/util-endpoints@3.1.2':
+    resolution: {integrity: sha512-+AJsaaEGb5ySvf1SKMRrPZdYHRYSzMkCoK16jWnIMpREAnflVspMIDeCVSZJuj+5muZfgGpNpijE3mUNtjv01Q==}
     engines: {node: '>=18.0.0'}
 
   '@smithy/util-hex-encoding@4.1.0':
@@ -3626,15 +3614,12 @@
     transitivePeerDependencies:
       - chokidar
 
-<<<<<<< HEAD
-=======
   '@aws-crypto/crc32@5.2.0':
     dependencies:
       '@aws-crypto/util': 5.2.0
       '@aws-sdk/types': 3.887.0
       tslib: 2.8.1
 
->>>>>>> 942a39f1
   '@aws-crypto/sha256-browser@5.2.0':
     dependencies:
       '@aws-crypto/sha256-js': 5.2.0
@@ -3661,8 +3646,6 @@
       '@smithy/util-utf8': 2.3.0
       tslib: 2.8.1
 
-<<<<<<< HEAD
-=======
   '@aws-sdk/client-cloudwatch-logs@3.888.0':
     dependencies:
       '@aws-crypto/sha256-browser': 5.2.0
@@ -3678,7 +3661,7 @@
       '@aws-sdk/util-endpoints': 3.887.0
       '@aws-sdk/util-user-agent-browser': 3.887.0
       '@aws-sdk/util-user-agent-node': 3.888.0
-      '@smithy/config-resolver': 4.2.1
+      '@smithy/config-resolver': 4.2.2
       '@smithy/core': 3.11.0
       '@smithy/eventstream-serde-browser': 4.1.1
       '@smithy/eventstream-serde-config-resolver': 4.2.1
@@ -3687,22 +3670,22 @@
       '@smithy/hash-node': 4.1.1
       '@smithy/invalid-dependency': 4.1.1
       '@smithy/middleware-content-length': 4.1.1
-      '@smithy/middleware-endpoint': 4.2.1
-      '@smithy/middleware-retry': 4.2.1
+      '@smithy/middleware-endpoint': 4.2.2
+      '@smithy/middleware-retry': 4.2.2
       '@smithy/middleware-serde': 4.1.1
       '@smithy/middleware-stack': 4.1.1
-      '@smithy/node-config-provider': 4.2.1
+      '@smithy/node-config-provider': 4.2.2
       '@smithy/node-http-handler': 4.2.1
       '@smithy/protocol-http': 5.2.1
-      '@smithy/smithy-client': 4.6.1
+      '@smithy/smithy-client': 4.6.2
       '@smithy/types': 4.5.0
       '@smithy/url-parser': 4.1.1
       '@smithy/util-base64': 4.1.0
       '@smithy/util-body-length-browser': 4.1.0
       '@smithy/util-body-length-node': 4.1.0
-      '@smithy/util-defaults-mode-browser': 4.1.1
-      '@smithy/util-defaults-mode-node': 4.1.1
-      '@smithy/util-endpoints': 3.1.1
+      '@smithy/util-defaults-mode-browser': 4.1.2
+      '@smithy/util-defaults-mode-node': 4.1.2
+      '@smithy/util-endpoints': 3.1.2
       '@smithy/util-middleware': 4.1.1
       '@smithy/util-retry': 4.1.1
       '@smithy/util-utf8': 4.1.0
@@ -3712,7 +3695,6 @@
     transitivePeerDependencies:
       - aws-crt
 
->>>>>>> 942a39f1
   '@aws-sdk/client-codebuild@3.888.0':
     dependencies:
       '@aws-crypto/sha256-browser': 5.2.0
@@ -3728,28 +3710,28 @@
       '@aws-sdk/util-endpoints': 3.887.0
       '@aws-sdk/util-user-agent-browser': 3.887.0
       '@aws-sdk/util-user-agent-node': 3.888.0
-      '@smithy/config-resolver': 4.2.1
+      '@smithy/config-resolver': 4.2.2
       '@smithy/core': 3.11.0
       '@smithy/fetch-http-handler': 5.2.1
       '@smithy/hash-node': 4.1.1
       '@smithy/invalid-dependency': 4.1.1
       '@smithy/middleware-content-length': 4.1.1
-      '@smithy/middleware-endpoint': 4.2.1
-      '@smithy/middleware-retry': 4.2.1
+      '@smithy/middleware-endpoint': 4.2.2
+      '@smithy/middleware-retry': 4.2.2
       '@smithy/middleware-serde': 4.1.1
       '@smithy/middleware-stack': 4.1.1
-      '@smithy/node-config-provider': 4.2.1
+      '@smithy/node-config-provider': 4.2.2
       '@smithy/node-http-handler': 4.2.1
       '@smithy/protocol-http': 5.2.1
-      '@smithy/smithy-client': 4.6.1
+      '@smithy/smithy-client': 4.6.2
       '@smithy/types': 4.5.0
       '@smithy/url-parser': 4.1.1
       '@smithy/util-base64': 4.1.0
       '@smithy/util-body-length-browser': 4.1.0
       '@smithy/util-body-length-node': 4.1.0
-      '@smithy/util-defaults-mode-browser': 4.1.1
-      '@smithy/util-defaults-mode-node': 4.1.1
-      '@smithy/util-endpoints': 3.1.1
+      '@smithy/util-defaults-mode-browser': 4.1.2
+      '@smithy/util-defaults-mode-node': 4.1.2
+      '@smithy/util-endpoints': 3.1.2
       '@smithy/util-middleware': 4.1.1
       '@smithy/util-retry': 4.1.1
       '@smithy/util-utf8': 4.1.0
@@ -3771,28 +3753,28 @@
       '@aws-sdk/util-endpoints': 3.887.0
       '@aws-sdk/util-user-agent-browser': 3.887.0
       '@aws-sdk/util-user-agent-node': 3.888.0
-      '@smithy/config-resolver': 4.2.1
+      '@smithy/config-resolver': 4.2.2
       '@smithy/core': 3.11.0
       '@smithy/fetch-http-handler': 5.2.1
       '@smithy/hash-node': 4.1.1
       '@smithy/invalid-dependency': 4.1.1
       '@smithy/middleware-content-length': 4.1.1
-      '@smithy/middleware-endpoint': 4.2.1
-      '@smithy/middleware-retry': 4.2.1
+      '@smithy/middleware-endpoint': 4.2.2
+      '@smithy/middleware-retry': 4.2.2
       '@smithy/middleware-serde': 4.1.1
       '@smithy/middleware-stack': 4.1.1
-      '@smithy/node-config-provider': 4.2.1
+      '@smithy/node-config-provider': 4.2.2
       '@smithy/node-http-handler': 4.2.1
       '@smithy/protocol-http': 5.2.1
-      '@smithy/smithy-client': 4.6.1
+      '@smithy/smithy-client': 4.6.2
       '@smithy/types': 4.5.0
       '@smithy/url-parser': 4.1.1
       '@smithy/util-base64': 4.1.0
       '@smithy/util-body-length-browser': 4.1.0
       '@smithy/util-body-length-node': 4.1.0
-      '@smithy/util-defaults-mode-browser': 4.1.1
-      '@smithy/util-defaults-mode-node': 4.1.1
-      '@smithy/util-endpoints': 3.1.1
+      '@smithy/util-defaults-mode-browser': 4.1.2
+      '@smithy/util-defaults-mode-node': 4.1.2
+      '@smithy/util-endpoints': 3.1.2
       '@smithy/util-middleware': 4.1.1
       '@smithy/util-retry': 4.1.1
       '@smithy/util-utf8': 4.1.0
@@ -3805,11 +3787,11 @@
       '@aws-sdk/types': 3.887.0
       '@aws-sdk/xml-builder': 3.887.0
       '@smithy/core': 3.11.0
-      '@smithy/node-config-provider': 4.2.1
+      '@smithy/node-config-provider': 4.2.2
       '@smithy/property-provider': 4.1.1
       '@smithy/protocol-http': 5.2.1
       '@smithy/signature-v4': 5.2.1
-      '@smithy/smithy-client': 4.6.1
+      '@smithy/smithy-client': 4.6.2
       '@smithy/types': 4.5.0
       '@smithy/util-base64': 4.1.0
       '@smithy/util-body-length-browser': 4.1.0
@@ -3834,7 +3816,7 @@
       '@smithy/node-http-handler': 4.2.1
       '@smithy/property-provider': 4.1.1
       '@smithy/protocol-http': 5.2.1
-      '@smithy/smithy-client': 4.6.1
+      '@smithy/smithy-client': 4.6.2
       '@smithy/types': 4.5.0
       '@smithy/util-stream': 4.3.1
       tslib: 2.8.1
@@ -3849,9 +3831,9 @@
       '@aws-sdk/credential-provider-web-identity': 3.888.0
       '@aws-sdk/nested-clients': 3.888.0
       '@aws-sdk/types': 3.887.0
-      '@smithy/credential-provider-imds': 4.1.1
+      '@smithy/credential-provider-imds': 4.1.2
       '@smithy/property-provider': 4.1.1
-      '@smithy/shared-ini-file-loader': 4.1.1
+      '@smithy/shared-ini-file-loader': 4.2.0
       '@smithy/types': 4.5.0
       tslib: 2.8.1
     transitivePeerDependencies:
@@ -3866,9 +3848,9 @@
       '@aws-sdk/credential-provider-sso': 3.888.0
       '@aws-sdk/credential-provider-web-identity': 3.888.0
       '@aws-sdk/types': 3.887.0
-      '@smithy/credential-provider-imds': 4.1.1
+      '@smithy/credential-provider-imds': 4.1.2
       '@smithy/property-provider': 4.1.1
-      '@smithy/shared-ini-file-loader': 4.1.1
+      '@smithy/shared-ini-file-loader': 4.2.0
       '@smithy/types': 4.5.0
       tslib: 2.8.1
     transitivePeerDependencies:
@@ -3879,7 +3861,7 @@
       '@aws-sdk/core': 3.888.0
       '@aws-sdk/types': 3.887.0
       '@smithy/property-provider': 4.1.1
-      '@smithy/shared-ini-file-loader': 4.1.1
+      '@smithy/shared-ini-file-loader': 4.2.0
       '@smithy/types': 4.5.0
       tslib: 2.8.1
 
@@ -3890,7 +3872,7 @@
       '@aws-sdk/token-providers': 3.888.0
       '@aws-sdk/types': 3.887.0
       '@smithy/property-provider': 4.1.1
-      '@smithy/shared-ini-file-loader': 4.1.1
+      '@smithy/shared-ini-file-loader': 4.2.0
       '@smithy/types': 4.5.0
       tslib: 2.8.1
     transitivePeerDependencies:
@@ -3952,28 +3934,28 @@
       '@aws-sdk/util-endpoints': 3.887.0
       '@aws-sdk/util-user-agent-browser': 3.887.0
       '@aws-sdk/util-user-agent-node': 3.888.0
-      '@smithy/config-resolver': 4.2.1
+      '@smithy/config-resolver': 4.2.2
       '@smithy/core': 3.11.0
       '@smithy/fetch-http-handler': 5.2.1
       '@smithy/hash-node': 4.1.1
       '@smithy/invalid-dependency': 4.1.1
       '@smithy/middleware-content-length': 4.1.1
-      '@smithy/middleware-endpoint': 4.2.1
-      '@smithy/middleware-retry': 4.2.1
+      '@smithy/middleware-endpoint': 4.2.2
+      '@smithy/middleware-retry': 4.2.2
       '@smithy/middleware-serde': 4.1.1
       '@smithy/middleware-stack': 4.1.1
-      '@smithy/node-config-provider': 4.2.1
+      '@smithy/node-config-provider': 4.2.2
       '@smithy/node-http-handler': 4.2.1
       '@smithy/protocol-http': 5.2.1
-      '@smithy/smithy-client': 4.6.1
+      '@smithy/smithy-client': 4.6.2
       '@smithy/types': 4.5.0
       '@smithy/url-parser': 4.1.1
       '@smithy/util-base64': 4.1.0
       '@smithy/util-body-length-browser': 4.1.0
       '@smithy/util-body-length-node': 4.1.0
-      '@smithy/util-defaults-mode-browser': 4.1.1
-      '@smithy/util-defaults-mode-node': 4.1.1
-      '@smithy/util-endpoints': 3.1.1
+      '@smithy/util-defaults-mode-browser': 4.1.2
+      '@smithy/util-defaults-mode-node': 4.1.2
+      '@smithy/util-endpoints': 3.1.2
       '@smithy/util-middleware': 4.1.1
       '@smithy/util-retry': 4.1.1
       '@smithy/util-utf8': 4.1.0
@@ -3984,7 +3966,7 @@
   '@aws-sdk/region-config-resolver@3.887.0':
     dependencies:
       '@aws-sdk/types': 3.887.0
-      '@smithy/node-config-provider': 4.2.1
+      '@smithy/node-config-provider': 4.2.2
       '@smithy/types': 4.5.0
       '@smithy/util-config-provider': 4.1.0
       '@smithy/util-middleware': 4.1.1
@@ -3996,7 +3978,7 @@
       '@aws-sdk/nested-clients': 3.888.0
       '@aws-sdk/types': 3.887.0
       '@smithy/property-provider': 4.1.1
-      '@smithy/shared-ini-file-loader': 4.1.1
+      '@smithy/shared-ini-file-loader': 4.2.0
       '@smithy/types': 4.5.0
       tslib: 2.8.1
     transitivePeerDependencies:
@@ -4012,7 +3994,7 @@
       '@aws-sdk/types': 3.887.0
       '@smithy/types': 4.5.0
       '@smithy/url-parser': 4.1.1
-      '@smithy/util-endpoints': 3.1.1
+      '@smithy/util-endpoints': 3.1.2
       tslib: 2.8.1
 
   '@aws-sdk/util-locate-window@3.873.0':
@@ -4030,7 +4012,7 @@
     dependencies:
       '@aws-sdk/middleware-user-agent': 3.888.0
       '@aws-sdk/types': 3.887.0
-      '@smithy/node-config-provider': 4.2.1
+      '@smithy/node-config-provider': 4.2.2
       '@smithy/types': 4.5.0
       tslib: 2.8.1
 
@@ -4855,9 +4837,9 @@
       '@smithy/types': 4.5.0
       tslib: 2.8.1
 
-  '@smithy/config-resolver@4.2.1':
-    dependencies:
-      '@smithy/node-config-provider': 4.2.1
+  '@smithy/config-resolver@4.2.2':
+    dependencies:
+      '@smithy/node-config-provider': 4.2.2
       '@smithy/types': 4.5.0
       '@smithy/util-config-provider': 4.1.0
       '@smithy/util-middleware': 4.1.1
@@ -4877,16 +4859,14 @@
       tslib: 2.8.1
       uuid: 9.0.1
 
-  '@smithy/credential-provider-imds@4.1.1':
-    dependencies:
-      '@smithy/node-config-provider': 4.2.1
+  '@smithy/credential-provider-imds@4.1.2':
+    dependencies:
+      '@smithy/node-config-provider': 4.2.2
       '@smithy/property-provider': 4.1.1
       '@smithy/types': 4.5.0
       '@smithy/url-parser': 4.1.1
       tslib: 2.8.1
 
-<<<<<<< HEAD
-=======
   '@smithy/eventstream-codec@4.1.1':
     dependencies:
       '@aws-crypto/crc32': 5.2.0
@@ -4917,7 +4897,6 @@
       '@smithy/types': 4.5.0
       tslib: 2.8.1
 
->>>>>>> 942a39f1
   '@smithy/fetch-http-handler@5.2.1':
     dependencies:
       '@smithy/protocol-http': 5.2.1
@@ -4952,23 +4931,23 @@
       '@smithy/types': 4.5.0
       tslib: 2.8.1
 
-  '@smithy/middleware-endpoint@4.2.1':
+  '@smithy/middleware-endpoint@4.2.2':
     dependencies:
       '@smithy/core': 3.11.0
       '@smithy/middleware-serde': 4.1.1
-      '@smithy/node-config-provider': 4.2.1
-      '@smithy/shared-ini-file-loader': 4.1.1
+      '@smithy/node-config-provider': 4.2.2
+      '@smithy/shared-ini-file-loader': 4.2.0
       '@smithy/types': 4.5.0
       '@smithy/url-parser': 4.1.1
       '@smithy/util-middleware': 4.1.1
       tslib: 2.8.1
 
-  '@smithy/middleware-retry@4.2.1':
-    dependencies:
-      '@smithy/node-config-provider': 4.2.1
+  '@smithy/middleware-retry@4.2.2':
+    dependencies:
+      '@smithy/node-config-provider': 4.2.2
       '@smithy/protocol-http': 5.2.1
       '@smithy/service-error-classification': 4.1.1
-      '@smithy/smithy-client': 4.6.1
+      '@smithy/smithy-client': 4.6.2
       '@smithy/types': 4.5.0
       '@smithy/util-middleware': 4.1.1
       '@smithy/util-retry': 4.1.1
@@ -4987,10 +4966,10 @@
       '@smithy/types': 4.5.0
       tslib: 2.8.1
 
-  '@smithy/node-config-provider@4.2.1':
+  '@smithy/node-config-provider@4.2.2':
     dependencies:
       '@smithy/property-provider': 4.1.1
-      '@smithy/shared-ini-file-loader': 4.1.1
+      '@smithy/shared-ini-file-loader': 4.2.0
       '@smithy/types': 4.5.0
       tslib: 2.8.1
 
@@ -5027,7 +5006,7 @@
     dependencies:
       '@smithy/types': 4.5.0
 
-  '@smithy/shared-ini-file-loader@4.1.1':
+  '@smithy/shared-ini-file-loader@4.2.0':
     dependencies:
       '@smithy/types': 4.5.0
       tslib: 2.8.1
@@ -5043,10 +5022,10 @@
       '@smithy/util-utf8': 4.1.0
       tslib: 2.8.1
 
-  '@smithy/smithy-client@4.6.1':
+  '@smithy/smithy-client@4.6.2':
     dependencies:
       '@smithy/core': 3.11.0
-      '@smithy/middleware-endpoint': 4.2.1
+      '@smithy/middleware-endpoint': 4.2.2
       '@smithy/middleware-stack': 4.1.1
       '@smithy/protocol-http': 5.2.1
       '@smithy/types': 4.5.0
@@ -5091,27 +5070,27 @@
     dependencies:
       tslib: 2.8.1
 
-  '@smithy/util-defaults-mode-browser@4.1.1':
+  '@smithy/util-defaults-mode-browser@4.1.2':
     dependencies:
       '@smithy/property-provider': 4.1.1
-      '@smithy/smithy-client': 4.6.1
+      '@smithy/smithy-client': 4.6.2
       '@smithy/types': 4.5.0
       bowser: 2.12.1
       tslib: 2.8.1
 
-  '@smithy/util-defaults-mode-node@4.1.1':
-    dependencies:
-      '@smithy/config-resolver': 4.2.1
-      '@smithy/credential-provider-imds': 4.1.1
-      '@smithy/node-config-provider': 4.2.1
+  '@smithy/util-defaults-mode-node@4.1.2':
+    dependencies:
+      '@smithy/config-resolver': 4.2.2
+      '@smithy/credential-provider-imds': 4.1.2
+      '@smithy/node-config-provider': 4.2.2
       '@smithy/property-provider': 4.1.1
-      '@smithy/smithy-client': 4.6.1
+      '@smithy/smithy-client': 4.6.2
       '@smithy/types': 4.5.0
       tslib: 2.8.1
 
-  '@smithy/util-endpoints@3.1.1':
-    dependencies:
-      '@smithy/node-config-provider': 4.2.1
+  '@smithy/util-endpoints@3.1.2':
+    dependencies:
+      '@smithy/node-config-provider': 4.2.2
       '@smithy/types': 4.5.0
       tslib: 2.8.1
 
