--- conflicted
+++ resolved
@@ -9,8 +9,6 @@
 } from '@aws-sdk/client-codebuild';
 import * as yaml from 'js-yaml';
 import { BuildsService } from '../builds/builds.service';
-<<<<<<< HEAD
-=======
 
 /**
  * buildspec.yml 입력 인터페이스
@@ -70,7 +68,6 @@
   /** AWS Secrets Manager 시크릿 */
   secrets?: Record<string, string>;
 }
->>>>>>> 8feb0493
 import {
   FlowPipelineInput,
   BlockTypeEnum,
@@ -342,21 +339,12 @@
 
   /**
    * FlowBlock 기반 파이프라인을 AWS CodeBuild buildspec.yml로 변환합니다
-<<<<<<< HEAD
    *
    * 처리 흐름:
    * 1. 각 블록은 group_type에 따라 해당 단계에서만 실행됩니다
    * 2. on_success/on_failed는 단순히 다음 블록 ID를 참조하는 메타데이터입니다
    * 3. 실제 체인 실행은 각 그룹 내에서 블록 순서대로 처리됩니다
    *
-=======
-   *
-   * 처리 흐름:
-   * 1. 각 블록은 group_type에 따라 해당 단계에서만 실행됩니다
-   * 2. on_success/on_failed는 단순히 다음 블록 ID를 참조하는 메타데이터입니다
-   * 3. 실제 체인 실행은 각 그룹 내에서 블록 순서대로 처리됩니다
-   *
->>>>>>> 8feb0493
    * @param input - FlowBlock 기반 파이프라인 설정
    * @returns YAML 형식의 buildspec 문자열
    *
@@ -483,7 +471,6 @@
             buildCommands.push(`# Package manager - fail fast on error`);
           }
           buildCommands.push(...blockCommands);
-<<<<<<< HEAD
         }
       });
 
@@ -600,124 +587,6 @@
       }
     }
 
-=======
-        }
-      });
-
-      if (buildCommands.length > 0) {
-        buildSpec.phases.build = {
-          commands: buildCommands,
-          'on-failure': input.on_failure || 'ABORT',
-        };
-      }
-    }
-
-    // TEST 그룹 처리 (post_build 단계 초반부에 배치)
-    // AWS 공식 문서에 따르면 테스트는 post_build에서 수행
-    if (testBlocks.length > 0) {
-      const testCommands: string[] = [];
-
-      testBlocks.forEach((block) => {
-        // 블록별 명령어 생성
-        const blockCommands = this.getBlockCommandsById(input.blocks, block.id);
-
-        // 테스트 블록은 실패시 fallback 허용 (테스트는 실패해도 다른 테스트 실행 가능)
-        if (block.on_failed) {
-          // 실패시 다른 블록 실행하는 조건부 로직
-          const failureCommands = this.getBlockCommandsById(
-            input.blocks,
-            block.on_failed,
-          );
-
-          testCommands.push(`# Block: ${block.id} (with fallback)`);
-          testCommands.push(`if`);
-          blockCommands.forEach((cmd) => testCommands.push(`  ${cmd}`));
-          testCommands.push(`then`);
-          testCommands.push(`  echo "Test block ${block.id} succeeded"`);
-
-          if (block.on_success) {
-            const nextCommands = this.getBlockCommandsById(
-              input.blocks,
-              block.on_success,
-            );
-            nextCommands.forEach((cmd) => testCommands.push(`  ${cmd}`));
-          }
-
-          testCommands.push(`else`);
-          testCommands.push(
-            `  echo "Test block ${block.id} failed, running fallback"`,
-          );
-          failureCommands.forEach((cmd) => testCommands.push(`  ${cmd}`));
-          testCommands.push(`fi`);
-        } else {
-          // 단순 실행 (조건부 로직 없음)
-          testCommands.push(`# Test Block: ${block.id}`);
-          testCommands.push(...blockCommands);
-        }
-      });
-
-      if (testCommands.length > 0) {
-        // 테스트는 실패해도 계속 진행 가능하도록 CONTINUE 옵션 사용
-        buildSpec.phases.post_build = {
-          commands: testCommands,
-          'on-failure': 'CONTINUE',
-        };
-      }
-    }
-
-    // CUSTOM 그룹 처리 (pre_build 단계에서 실행 - AWS 공식 문서 권장사항)
-    // pre_build는 빌드 준비 단계로 사용
-    if (customBlocks.length > 0) {
-      const customCommands: string[] = [];
-
-      customBlocks.forEach((block) => {
-        // 블록별 명령어 생성
-        const blockCommands = this.getBlockCommandsById(input.blocks, block.id);
-
-        // CUSTOM 그룹도 조건부 실행 지원
-        if (block.on_failed) {
-          // 실패시 다른 블록 실행하는 조건부 로직
-          const failureCommands = this.getBlockCommandsById(
-            input.blocks,
-            block.on_failed,
-          );
-
-          customCommands.push(`# Custom Block: ${block.id} (with fallback)`);
-          customCommands.push(`if`);
-          blockCommands.forEach((cmd) => customCommands.push(`  ${cmd}`));
-          customCommands.push(`then`);
-          customCommands.push(`  echo "Custom block ${block.id} succeeded"`);
-
-          if (block.on_success) {
-            const nextCommands = this.getBlockCommandsById(
-              input.blocks,
-              block.on_success,
-            );
-            nextCommands.forEach((cmd) => customCommands.push(`  ${cmd}`));
-          }
-
-          customCommands.push(`else`);
-          customCommands.push(
-            `  echo "Custom block ${block.id} failed, running fallback"`,
-          );
-          failureCommands.forEach((cmd) => customCommands.push(`  ${cmd}`));
-          customCommands.push(`fi`);
-        } else {
-          // 단순 실행 (조건부 로직 없음)
-          customCommands.push(`# Custom Block: ${block.id}`);
-          customCommands.push(...blockCommands);
-        }
-      });
-
-      if (customCommands.length > 0) {
-        buildSpec.phases.pre_build = {
-          commands: customCommands,
-          'on-failure': input.on_failure || 'ABORT',
-        };
-      }
-    }
-
->>>>>>> 8feb0493
     /**
      * RUN 그룹 처리 - post_build phase 후반부에 배치
      *
@@ -753,7 +622,6 @@
             );
             nextCommands.forEach((cmd) => runCommands.push(`  ${cmd}`));
           }
-<<<<<<< HEAD
 
           runCommands.push(`else`);
           runCommands.push(
@@ -768,22 +636,6 @@
         }
       });
 
-=======
-
-          runCommands.push(`else`);
-          runCommands.push(
-            `  echo "Run block ${block.id} failed, running fallback"`,
-          );
-          failureCommands.forEach((cmd) => runCommands.push(`  ${cmd}`));
-          runCommands.push(`fi`);
-        } else {
-          // 단순 실행 (조건부 로직 없음)
-          runCommands.push(`# Run Block: ${block.id}`);
-          runCommands.push(...blockCommands);
-        }
-      });
-
->>>>>>> 8feb0493
       // RUN 블록은 post_build 단계 마지막에 배치
       if (runCommands.length > 0) {
         if (!buildSpec.phases.post_build) {
@@ -1044,11 +896,7 @@
    *
    * FlowBlock 배열을 받아서 AWS CodeBuild buildspec.yml로 변환한 후 빌드를 시작합니다.
    * 이 메서드는 사용자 친화적인 블록 기반 형식을 AWS 표준 형식으로 변환합니다.
-<<<<<<< HEAD
-   * 프로젝트명은 projectId를 기반으로 자동 생성됩니다.
-=======
    * CodeBuild 프로젝트명은 projectId를 기반으로 자동 생성됩니다.
->>>>>>> 8feb0493
    *
    * @param userId - 사용자 ID
    * @param projectId - 프로젝트 ID
@@ -1102,11 +950,7 @@
     );
 
     // projectId를 기반으로 AWS CodeBuild 프로젝트명 생성
-<<<<<<< HEAD
-    const projectName = `otto-${userId}-${projectId}`;
-=======
     const codebuildProjectName = `otto-${userId}-${projectId}`;
->>>>>>> 8feb0493
 
     // 동적으로 생성된 CodeBuild 프로젝트명으로 빌드 시작
     return this.startBuild(
