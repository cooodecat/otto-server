--- conflicted
+++ resolved
@@ -6,11 +6,8 @@
   BatchGetBuildsCommand,
   BatchGetProjectsCommand,
   CreateProjectCommand,
-<<<<<<< HEAD
   UpdateProjectCommand,
-=======
   DeleteProjectCommand,
->>>>>>> a7029221
 } from '@aws-sdk/client-codebuild';
 import * as yaml from 'js-yaml';
 import { BuildsService } from '../builds/builds.service';
