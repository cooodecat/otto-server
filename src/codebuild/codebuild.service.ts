import { Injectable, Logger } from '@nestjs/common';
import { ConfigService } from '@nestjs/config';
import {
  CodeBuildClient,
  StartBuildCommand,
  BatchGetBuildsCommand,
  CreateProjectCommand,
  CreateProjectCommandOutput,
} from '@aws-sdk/client-codebuild';
import * as yaml from 'js-yaml';
import { BuildsService } from '../builds/builds.service';
<<<<<<< HEAD

/**
 * buildspec.yml 입력 인터페이스
 * JSON 형태의 빌드 설정을 정의하는 인터페이스
 */
export interface BuildSpecInput {
  /** buildspec 버전 (기본값: '0.2') */
  version?: string;
  /** 런타임 환경 (예: 'node:18', 'python:3.9') */
  runtime?: string;
  /** 빌드 단계별 명령어 */
  commands: {
    /** 설치 단계 명령어 */
    install?: string[];
    /** 빌드 전 단계 명령어 */
    pre_build?: string[];
    /** 빌드 단계 명령어 */
    build?: string[];
    /** 빌드 후 단계 명령어 */
    post_build?: string[];
    /** 최종 단계 명령어 */
    finally?: string[];
  };
  /** 빌드 아티팩트 파일 목록 */
  artifacts?: string[];
  /** 환경 변수 */
  environment_variables?: Record<string, string>;
  /** 캐시 설정 */
  cache?: {
    /** 캐시할 경로 목록 */
    paths?: string[];
  };
  /** 테스트 리포트 설정 */
  reports?: Record<
    string,
    {
      /** 리포트 파일 목록 */
      files: string[];
      /** 파일 형식 */
      'file-format'?:
      | 'JUNITXML'
      | 'CUCUMBERJSON'
      | 'TESTNGXML'
      | 'CLOVERXML'
      | 'VISUALSTUDIOTRX'
      | 'JACOCOXML'
      | 'NUNITXML'
      | 'NUNIT3XML';
      /** 기본 디렉토리 */
      'base-directory'?: string;
      /** 경로 제거 여부 */
      'discard-paths'?: boolean;
    }
  >;
  /** 실패 시 동작 */
  on_failure?: 'ABORT' | 'CONTINUE';
  /** AWS Secrets Manager 시크릿 */
  secrets?: Record<string, string>;
}
=======
import {
  FlowPipelineInput,
  BlockTypeEnum,
  BlockGroupType,
  FlowBlockUnion,
} from './types/flow-block.types';
>>>>>>> 5523f36e

/**
 * AWS CodeBuild buildspec.yml 형식 인터페이스
 *
 * @description
 * AWS CodeBuild에서 사용하는 표준 buildspec.yml 구조를 TypeScript 인터페이스로 정의합니다.
 * 이 인터페이스는 YAML로 변환되어 AWS CodeBuild에서 빌드 실행시 사용됩니다.
 *
 * @see {@link https://docs.aws.amazon.com/codebuild/latest/userguide/build-spec-ref.html}
 * @interface BuildSpecYaml
 */
export interface BuildSpecYaml {
  /**
   * buildspec 버전
   * @default '0.2'
   * @example '0.2'
   */
  version: string;

  /**
   * 빌드 단계별 설정
   * 각 단계는 순차적으로 실행되며, 실패 시 동작을 설정할 수 있습니다.
   */
  phases: {
    /**
     * 설치 단계 (install phase)
     * 빌드 환경의 런타임과 의존성을 설정합니다.
     */
    install?: {
      /**
       * 런타임 버전 설정
       * @example { nodejs: '18', python: '3.9' }
       */
      'runtime-versions'?: Record<string, string>;

      /** 설치 명령어 배열 */
      commands?: string[];

      /**
       * 실패 시 동작
       * - ABORT: 빌드 중단
       * - CONTINUE: 계속 진행
       */
      'on-failure'?: 'ABORT' | 'CONTINUE';
    };
    /**
     * 빌드 전 단계 (pre_build phase)
     * 빌드를 위한 준비 작업을 수행합니다.
     * 예: 환경 설정, 인증, 의존성 검사 등
     */
    pre_build?: {
      /** 빌드 전 실행할 명령어 배열 */
      commands?: string[];

      /**
       * 실패 시 동작 설정
       * @default 'ABORT'
       */
      'on-failure'?: 'ABORT' | 'CONTINUE';
    };
    /**
     * 빌드 단계 (build phase)
     * 실제 빌드 작업을 수행합니다.
     * 예: 컴파일, 테스트, 패키징 등
     */
    build?: {
      /** 빌드 실행 명령어 배열 */
      commands?: string[];

      /**
       * 실패 시 동작 설정
       * @default 'ABORT'
       */
      'on-failure'?: 'ABORT' | 'CONTINUE';
    };
    /**
     * 빌드 후 단계 (post_build phase)
     * 빌드 완료 후 작업을 수행합니다.
     * 예: 테스트 실행, 아티팩트 업로드, 배포 등
     */
    post_build?: {
      /** 빌드 후 실행할 명령어 배열 */
      commands?: string[];

      /**
       * 실패 시 동작 설정
       * 테스트의 경우 CONTINUE로 설정하여 실패해도 계속 진행
       * @default 'CONTINUE'
       */
      'on-failure'?: 'ABORT' | 'CONTINUE';
    };
    /**
     * 최종 단계 (finally phase)
     * 빌드 성공/실패와 관계없이 항상 실행됩니다.
     * 예: 정리 작업, 알림 전송 등
     */
    finally?: {
      /** 항상 실행할 명령어 배열 */
      commands?: string[];
    };
  };
  /**
   * 아티팩트 설정
   * 빌드 결과물로 저장할 파일을 지정합니다.
   */
  artifacts?: {
    /**
     * 아티팩트로 저장할 파일 목록
     * glob 패턴 지원 (**, *, ?)
     * @example ["dist/**\/*", "package.json"]
     */
    files: string[];
  };
  /**
   * 환경 설정
   * 빌드 실행 시 사용할 환경 변수 및 시크릿을 설정합니다.
   */
  env?: {
    /**
     * 환경 변수
     * @example { NODE_ENV: "production", API_URL: "https://api.example.com" }
     */
    variables?: Record<string, string>;

    /**
     * AWS Secrets Manager 시크릿
     * ARN 형식으로 지정
     * @example { API_KEY: "arn:aws:secretsmanager:region:account:secret:name" }
     */
    'secrets-manager'?: Record<string, string>;
  };
  /**
   * 캐시 설정
   * 빌드 속도 향상을 위해 캐시할 디렉토리를 지정합니다.
   */
  cache?: {
    /**
     * 캐시할 경로 목록
     * @example ["node_modules/**\/*", ".npm/**\/*"]
     */
    paths?: string[];
  };
  /**
   * 테스트 리포트 설정
   * 테스트 결과를 AWS CodeBuild 리포트로 전송합니다.
   */
  reports?: Record<
    string,
    {
      /** 리포트 파일 목록 */
      files: string[];

      /**
       * 파일 형식
       * @example "JUNITXML", "CUCUMBERJSON", "TESTNGXML"
       */
      'file-format'?: string;

      /** 기본 디렉토리 */
      'base-directory'?: string;

      /** 경로 제거 여부 */
      'discard-paths'?: boolean;
    }
  >;
}

/**
 * 멀티테넌트 AWS CodeBuild 서비스
 *
 * 사용자별로 독립된 CodeBuild 프로젝트에서 빌드를 실행합니다.
 * JSON 형태의 빌드 설정을 AWS CodeBuild buildspec.yml로 변환하여 실행합니다.
 *
 * @example
 * ```typescript
 * // 특정 프로젝트에서 빌드 실행
 * const result = await codeBuildService.startBuildFromJson(
 *   'user-123',
 *   'proj_123',
 *   buildConfig
 * );
 * ```
 */
@Injectable()
export class CodeBuildService {
  private readonly logger = new Logger(CodeBuildService.name);
  private readonly codeBuildClient: CodeBuildClient;

  /**
   * CodeBuildService 생성자
   *
   * AWS CodeBuild 클라이언트를 초기화합니다.
   * 더 이상 고정된 CodeBuild 프로젝트명을 사용하지 않고, 런타임에 동적으로 결정합니다.
   *
   * @param configService - 환경 설정 서비스
   * @param buildsService - 빌드 이력 관리 서비스
   * @throws {Error} AWS 자격 증명이 누락된 경우
   */
  constructor(
    private readonly configService: ConfigService,
    private readonly buildsService: BuildsService,
  ) {
    // AWS 설정 로드
    const region = this.configService.get<string>('AWS_REGION') || 'us-east-1';
    const accessKeyId = this.configService.get<string>('AWS_ACCESS_KEY_ID');
    const secretAccessKey = this.configService.get<string>(
      'AWS_SECRET_ACCESS_KEY',
    );

    // AWS 자격 증명 검증
    if (!accessKeyId || !secretAccessKey) {
      throw new Error(
        'AWS credentials are required: AWS_ACCESS_KEY_ID and AWS_SECRET_ACCESS_KEY',
      );
    }

    // CodeBuild 클라이언트 초기화
    this.codeBuildClient = new CodeBuildClient({
      region,
      credentials: {
        accessKeyId,
        secretAccessKey,
      },
    });
  }

  /**
   * FlowBlock 기반 파이프라인을 AWS CodeBuild buildspec.yml로 변환합니다
   *
   * 처리 흐름:
   * 1. 각 블록은 group_type에 따라 해당 단계에서만 실행됩니다
   * 2. on_success/on_failed는 단순히 다음 블록 ID를 참조하는 메타데이터입니다
   * 3. 실제 체인 실행은 각 그룹 내에서 블록 순서대로 처리됩니다
   *
   * @param input - FlowBlock 기반 파이프라인 설정
   * @returns YAML 형식의 buildspec 문자열
   *
   * @example
   * ```typescript
   * const buildSpec = convertFlowPipelineToBuildSpec({
   *   version: "0.2",
   *   runtime: "node:18",
   *   blocks: [
   *     {
   *       id: "install-deps",
   *       block_type: "node_package_manager",
   *       group_type: "build",
   *       on_success: "build-app",
   *       package_manager: "npm",
   *       package_list: []
   *     }
   *   ]
   * });
   * ```
   */
  convertFlowPipelineToBuildSpec(input: FlowPipelineInput): string {
    const buildSpec: BuildSpecYaml = {
      version: input.version || '0.2',
      phases: {},
    };

    // 런타임 설정 처리
    if (input.runtime) {
      const runtimeParts = input.runtime.includes(':')
        ? input.runtime.split(':')
        : [input.runtime, 'latest'];
      const [runtimeName, version] = runtimeParts;

      buildSpec.phases.install = {
        'runtime-versions': {
          [runtimeName]: version,
        },
      };
    }

    /**
     * 블록들을 그룹별로 분류 (순서 유지)
     *
     * FlowBlock을 group_type에 따라 분류하여 각 buildspec phase에 배치합니다:
     * - CUSTOM -> pre_build: 빌드 준비 단계 (환경 설정, 인증 등)
     * - BUILD -> build: 메인 빌드 단계 (컴파일, 패키징 등)
     * - TEST -> post_build (초반): 테스트 실행
     * - RUN -> post_build (후반): 배포 및 아티팩트 처리
     */
    const buildBlocks = input.blocks.filter(
      (block) => block.group_type === BlockGroupType.BUILD,
    );
    const testBlocks = input.blocks.filter(
      (block) => block.group_type === BlockGroupType.TEST,
    );
    const runBlocks = input.blocks.filter(
      (block) => block.group_type === BlockGroupType.RUN,
    );
    const customBlocks = input.blocks.filter(
      (block) => block.group_type === BlockGroupType.CUSTOM,
    );

    /**
     * BUILD 그룹 처리 - build phase에 배치
     *
     * 메인 빌드 작업을 처리합니다.
     * - 패키지 매니저 블록은 실패 시 즉시 중단 (fail fast)
     * - 일반 빌드 블록은 on_failed 설정 시 조건부 실행 가능
     */
    if (buildBlocks.length > 0) {
      const buildCommands: string[] = [];

      buildBlocks.forEach((block) => {
        // 해당 블록의 실제 명령어 가져오기
        const blockCommands = this.getBlockCommandsById(input.blocks, block.id);

        /**
         * 패키지 매니저 블록 확인
         *
         * 패키지 매니저는 시스템의 기본 의존성을 설치하므로
         * 실패 시 fallback을 허용하지 않고 즉시 빌드를 중단합니다.
         */
        const isPackageManagerBlock =
          block.block_type === BlockTypeEnum.OS_PACKAGE_MANAGER ||
          block.block_type === BlockTypeEnum.NODE_PACKAGE_MANAGER;

        if (block.on_failed && !isPackageManagerBlock) {
          /**
           * 조건부 실행 로직 (if/then/else 구문)
           *
           * on_failed가 설정된 경우 bash의 if/then/else를 사용하여
           * 성공 시 on_success 블록을, 실패 시 on_failed 블록을 실행합니다.
           */
          const failureCommands = this.getBlockCommandsById(
            input.blocks,
            block.on_failed,
          );

          buildCommands.push(`# Block: ${block.id} (with fallback)`);
          buildCommands.push(`if`);
          blockCommands.forEach((cmd) => buildCommands.push(`  ${cmd}`));
          buildCommands.push(`then`);
          buildCommands.push(`  echo "Block ${block.id} succeeded"`);

          if (block.on_success) {
            const nextCommands = this.getBlockCommandsById(
              input.blocks,
              block.on_success,
            );
            nextCommands.forEach((cmd) => buildCommands.push(`  ${cmd}`));
          }

          buildCommands.push(`else`);
          buildCommands.push(
            `  echo "Block ${block.id} failed, running fallback"`,
          );
          failureCommands.forEach((cmd) => buildCommands.push(`  ${cmd}`));
          buildCommands.push(`fi`);
        } else {
          // 단순 실행 (조건부 로직 없음 또는 패키지 매니저)
          buildCommands.push(`# Block: ${block.id}`);
          if (isPackageManagerBlock) {
            buildCommands.push(`# Package manager - fail fast on error`);
          }
          buildCommands.push(...blockCommands);
        }
      });

      if (buildCommands.length > 0) {
        buildSpec.phases.build = {
          commands: buildCommands,
          'on-failure': input.on_failure || 'ABORT',
        };
      }
    }

    // TEST 그룹 처리 (post_build 단계 초반부에 배치)
    // AWS 공식 문서에 따르면 테스트는 post_build에서 수행
    if (testBlocks.length > 0) {
      const testCommands: string[] = [];

      testBlocks.forEach((block) => {
        // 블록별 명령어 생성
        const blockCommands = this.getBlockCommandsById(input.blocks, block.id);

        // 테스트 블록은 실패시 fallback 허용 (테스트는 실패해도 다른 테스트 실행 가능)
        if (block.on_failed) {
          // 실패시 다른 블록 실행하는 조건부 로직
          const failureCommands = this.getBlockCommandsById(
            input.blocks,
            block.on_failed,
          );

          testCommands.push(`# Block: ${block.id} (with fallback)`);
          testCommands.push(`if`);
          blockCommands.forEach((cmd) => testCommands.push(`  ${cmd}`));
          testCommands.push(`then`);
          testCommands.push(`  echo "Test block ${block.id} succeeded"`);

          if (block.on_success) {
            const nextCommands = this.getBlockCommandsById(
              input.blocks,
              block.on_success,
            );
            nextCommands.forEach((cmd) => testCommands.push(`  ${cmd}`));
          }

          testCommands.push(`else`);
          testCommands.push(
            `  echo "Test block ${block.id} failed, running fallback"`,
          );
          failureCommands.forEach((cmd) => testCommands.push(`  ${cmd}`));
          testCommands.push(`fi`);
        } else {
          // 단순 실행 (조건부 로직 없음)
          testCommands.push(`# Test Block: ${block.id}`);
          testCommands.push(...blockCommands);
        }
      });

      if (testCommands.length > 0) {
        // 테스트는 실패해도 계속 진행 가능하도록 CONTINUE 옵션 사용
        buildSpec.phases.post_build = {
          commands: testCommands,
          'on-failure': 'CONTINUE',
        };
      }
    }

    // CUSTOM 그룹 처리 (pre_build 단계에서 실행 - AWS 공식 문서 권장사항)
    // pre_build는 빌드 준비 단계로 사용
    if (customBlocks.length > 0) {
      const customCommands: string[] = [];

      customBlocks.forEach((block) => {
        // 블록별 명령어 생성
        const blockCommands = this.getBlockCommandsById(input.blocks, block.id);

        // CUSTOM 그룹도 조건부 실행 지원
        if (block.on_failed) {
          // 실패시 다른 블록 실행하는 조건부 로직
          const failureCommands = this.getBlockCommandsById(
            input.blocks,
            block.on_failed,
          );

          customCommands.push(`# Custom Block: ${block.id} (with fallback)`);
          customCommands.push(`if`);
          blockCommands.forEach((cmd) => customCommands.push(`  ${cmd}`));
          customCommands.push(`then`);
          customCommands.push(`  echo "Custom block ${block.id} succeeded"`);

          if (block.on_success) {
            const nextCommands = this.getBlockCommandsById(
              input.blocks,
              block.on_success,
            );
            nextCommands.forEach((cmd) => customCommands.push(`  ${cmd}`));
          }

          customCommands.push(`else`);
          customCommands.push(
            `  echo "Custom block ${block.id} failed, running fallback"`,
          );
          failureCommands.forEach((cmd) => customCommands.push(`  ${cmd}`));
          customCommands.push(`fi`);
        } else {
          // 단순 실행 (조건부 로직 없음)
          customCommands.push(`# Custom Block: ${block.id}`);
          customCommands.push(...blockCommands);
        }
      });

      if (customCommands.length > 0) {
        buildSpec.phases.pre_build = {
          commands: customCommands,
          'on-failure': input.on_failure || 'ABORT',
        };
      }
    }

    /**
     * RUN 그룹 처리 - post_build phase 후반부에 배치
     *
     * AWS 공식 문서 권장사항에 따라 post_build는 빌드 후 작업에 사용합니다.
     * 배포, 아티팩트 업로드, 알림 전송 등의 작업을 수행합니다.
     * TEST 그룹 뒤에 배치되어 테스트 완료 후 실행됩니다.
     */
    if (runBlocks.length > 0) {
      const runCommands: string[] = [];

      runBlocks.forEach((block) => {
        // 블록별 명령어 생성
        const blockCommands = this.getBlockCommandsById(input.blocks, block.id);

        // RUN 그룹은 실패시 fallback 허용 (배포 실패시 다른 배포 방법 시도 가능)
        if (block.on_failed) {
          // 실패시 다른 블록 실행하는 조건부 로직
          const failureCommands = this.getBlockCommandsById(
            input.blocks,
            block.on_failed,
          );

          runCommands.push(`# Run Block: ${block.id} (with fallback)`);
          runCommands.push(`if`);
          blockCommands.forEach((cmd) => runCommands.push(`  ${cmd}`));
          runCommands.push(`then`);
          runCommands.push(`  echo "Run block ${block.id} succeeded"`);

          if (block.on_success) {
            const nextCommands = this.getBlockCommandsById(
              input.blocks,
              block.on_success,
            );
            nextCommands.forEach((cmd) => runCommands.push(`  ${cmd}`));
          }

          runCommands.push(`else`);
          runCommands.push(
            `  echo "Run block ${block.id} failed, running fallback"`,
          );
          failureCommands.forEach((cmd) => runCommands.push(`  ${cmd}`));
          runCommands.push(`fi`);
        } else {
          // 단순 실행 (조건부 로직 없음)
          runCommands.push(`# Run Block: ${block.id}`);
          runCommands.push(...blockCommands);
        }
      });

      // RUN 블록은 post_build 단계 마지막에 배치
      if (runCommands.length > 0) {
        if (!buildSpec.phases.post_build) {
          buildSpec.phases.post_build = {
            commands: [],
            'on-failure': 'CONTINUE',
          };
        }
        buildSpec.phases.post_build.commands = [
          ...(buildSpec.phases.post_build.commands || []),
          ...runCommands,
        ];
      }
    }

    /**
     * 아티팩트 설정 처리
     *
     * 빌드 결과물을 S3에 업로드하기 위한 설정
     * glob 패턴을 사용하여 파일을 선택할 수 있습니다.
     */
    if (input.artifacts && input.artifacts.length > 0) {
      buildSpec.artifacts = {
        files: input.artifacts,
      };
    }

    /**
     * 환경변수 및 시크릿 처리
     *
     * - environment_variables: 평문 환경 변수
     * - secrets: AWS Secrets Manager에서 가져오는 보안 값
     */
    if (
      (input.environment_variables &&
        Object.keys(input.environment_variables).length > 0) ||
      (input.secrets && Object.keys(input.secrets).length > 0)
    ) {
      buildSpec.env = {};

      if (
        input.environment_variables &&
        Object.keys(input.environment_variables).length > 0
      ) {
        buildSpec.env.variables = input.environment_variables;
      }

      if (input.secrets && Object.keys(input.secrets).length > 0) {
        buildSpec.env['secrets-manager'] = input.secrets;
      }
    }

    /**
     * 캐시 설정 처리
     *
     * 빌드 속도 향상을 위해 의존성 디렉토리를 캐싱
     * 예: node_modules, .npm, vendor 등
     */
    if (input.cache && input.cache.paths && input.cache.paths.length > 0) {
      buildSpec.cache = {
        paths: input.cache.paths,
      };
    }

    /**
     * 테스트 리포트 설정 처리
     *
     * JUnit, Cucumber 등의 테스트 결과를 AWS CodeBuild에 리포팅
     * CodeBuild 콘솔에서 테스트 결과를 시각화하여 볼 수 있습니다.
     */
    if (input.reports && Object.keys(input.reports).length > 0) {
      buildSpec.reports = {};
      Object.entries(input.reports).forEach(([reportName, reportConfig]) => {
        buildSpec.reports![reportName] = {
          files: reportConfig.files,
          ...(reportConfig['file-format'] && {
            'file-format': reportConfig['file-format'],
          }),
          ...(reportConfig['base-directory'] && {
            'base-directory': reportConfig['base-directory'],
          }),
          ...(reportConfig['discard-paths'] !== undefined && {
            'discard-paths': reportConfig['discard-paths'],
          }),
        };
      });
    }

    return yaml.dump(buildSpec, {
      lineWidth: -1,
      quotingType: '"',
      forceQuotes: false,
    });
  }

  /**
   * 지정된 CodeBuild 프로젝트에서 빌드를 시작합니다
   *
   * 사용자의 프로젝트 정보를 조회하고, AWS CodeBuild에서 빌드를 시작합니다.
   * 빌드 시작 후 빌드 이력을 데이터베이스에 저장합니다.
   *
   * @param userId - 사용자 ID
   * @param projectId - 프로젝트 ID
   * @param codebuildProjectName - AWS CodeBuild 프로젝트명
   * @param buildSpecOverride - buildspec.yml 내용 (YAML 문자열)
   * @param environmentVariables - 추가 환경변수 (선택사항)
   * @returns 빌드 시작 결과 (빌드 ID, 상태, CodeBuild 프로젝트명, 시작시간)
   * @throws {Error} 빌드 시작에 실패한 경우
   *
   * @example
   * ```typescript
   * const result = await codeBuildService.startBuild(
   *   'user-123',
   *   'proj-456',
   *   'codebuild-project-user123-proj456',
   *   'version: 0.2\nphases:\n  build:\n    commands:\n      - npm run build',
   *   { NODE_ENV: 'production' }
   * );
   * console.log(result.buildId); // 'build-789'
   * ```
   */
  async startBuild(
    userId: string,
    projectId: string,
    codebuildProjectName: string,
    buildSpecOverride: string,
    environmentVariables?: Record<string, string>,
  ) {
    try {
      const command = new StartBuildCommand({
        projectName: codebuildProjectName,
        buildspecOverride: buildSpecOverride,
        environmentVariablesOverride: environmentVariables
          ? Object.entries(environmentVariables).map(([name, value]) => ({
            name,
            value,
            type: 'PLAINTEXT',
          }))
          : undefined,
      });

      const response = await this.codeBuildClient.send(command);

      // 빌드 시작 이력을 데이터베이스에 저장
      if (response.build?.id) {
        try {
          // YAML 문자열을 객체로 파싱하여 저장 (buildSpec 타입이 object이므로)
          const buildSpecObject = yaml.load(buildSpecOverride) as object;
          await this.buildsService.saveBuildStart({
            userId,
            projectId,
            awsBuildId: response.build.id,
            buildSpec: buildSpecObject,
            environmentVariables,
            startTime: response.build.startTime,
          });
        } catch (error) {
          this.logger.warn(`Failed to save build history: ${String(error)}`);
          // 빌드 이력 저장 실패는 빌드 자체를 실패시키지 않음
        }
      }

      this.logger.log(
        `Build started: ${response.build?.id} for CodeBuild project ${codebuildProjectName} (user: ${userId})`,
      );

      return {
        buildId: response.build?.id || '',
        buildStatus: response.build?.buildStatus || '',
        codebuildProjectName:
          response.build?.projectName || codebuildProjectName,
        startTime: response.build?.startTime,
      };
    } catch (error) {
      this.logger.error(
        `Failed to start build for project ${projectId}:`,
        error,
      );
      throw error;
    }
  }

  /**
   * 빌드 상태를 조회합니다
   *
   * AWS CodeBuild에서 빌드 상태를 조회하고, 데이터베이스의 빌드 이력을 업데이트합니다.
   * 빌드 단계별 정보도 함께 저장합니다.
   *
   * @param buildId - AWS CodeBuild 빌드 ID
   * @returns 빌드 상태 정보 (빌드 ID, 상태, CodeBuild 프로젝트명, 시간, 단계, 로그)
   * @throws {Error} 빌드를 찾을 수 없는 경우
   *
   * @example
   * ```typescript
   * const status = await codeBuildService.getBuildStatus('build-789');
   * console.log(status.buildStatus); // 'SUCCEEDED' 또는 'IN_PROGRESS'
   * console.log(status.phases); // 빌드 단계별 정보
   * ```
   */
  async getBuildStatus(buildId: string) {
    try {
      const command = new BatchGetBuildsCommand({
        ids: [buildId],
      });

      const response = await this.codeBuildClient.send(command);
      const build = response.builds?.[0];

      if (!build) {
        throw new Error(`Build with ID ${buildId} not found`);
      }

      // 빌드 상태를 데이터베이스에 업데이트
      if (build.id) {
        try {
          // 빌드 상태 업데이트
          await this.buildsService.updateBuildStatus(build.id, {
            buildExecutionStatus: this.mapAwsBuildStatusToOurStatus(
              build.buildStatus,
            ),
            endTime: build.endTime,
            durationSeconds: this.calculateBuildDuration(
              build.startTime,
              build.endTime,
            ),
            logsUrl: build.logs?.deepLink,
            buildErrorMessage:
              build.buildStatus === 'FAILED' ? 'Build failed' : undefined,
          });

          // 빌드 단계별 정보 저장
          if (build.phases && build.phases.length > 0) {
            await this.buildsService.saveBuildPhases(build.id, build.phases);
          }
        } catch (error) {
          this.logger.warn(`Failed to update build history: ${String(error)}`);
        }
      }

      return {
        buildId: build.id || '',
        buildStatus: build.buildStatus || '',
        codebuildProjectName: build.projectName || '',
        startTime: build.startTime,
        endTime: build.endTime,
        currentPhase: build.currentPhase,
        phases: build.phases,
        logs: build.logs,
      };
    } catch (error) {
      this.logger.error(`Failed to get build status for ${buildId}:`, error);
      throw error;
    }
  }

  /**
   * FlowBlock 기반 파이프라인으로 빌드를 시작합니다
   *
   * FlowBlock 배열을 받아서 AWS CodeBuild buildspec.yml로 변환한 후 빌드를 시작합니다.
   * 이 메서드는 사용자 친화적인 블록 기반 형식을 AWS 표준 형식으로 변환합니다.
   * CodeBuild 프로젝트명은 projectId를 기반으로 자동 생성됩니다.
   *
   * @param userId - 사용자 ID
   * @param projectId - 프로젝트 ID
   * @param input - FlowBlock 기반 파이프라인 설정
   * @param environmentVariables - 추가 환경변수 (선택사항)
   * @returns 빌드 시작 결과 (빌드 ID, 상태, CodeBuild 프로젝트명, 시작시간)
   * @throws {Error} 빌드 시작에 실패한 경우
   *
   * @example
   * ```typescript
   * const result = await codeBuildService.startFlowBuild('user-123', 'proj-456', {
   *   version: "0.2",
   *   runtime: "node:18",
   *   blocks: [
   *     {
   *       id: "install-deps",
   *       block_type: "node_package_manager",
   *       group_type: "build",
   *       on_success: "build-app",
   *       package_manager: "npm",
   *       package_list: []
   *     },
   *     {
   *       id: "build-app",
   *       block_type: "custom_build_command",
   *       group_type: "build",
   *       on_success: "test-app",
   *       custom_command: ["npm run build"]
   *     }
   *   ],
   *   artifacts: ["dist/**"],
   *   environment_variables: {
   *     NODE_ENV: 'production'
   *   }
   * });
   * console.log(result.buildId); // 'build-789'
   * ```
   */
  async startFlowBuild(
    userId: string,
    projectId: string,
    input: FlowPipelineInput,
    environmentVariables?: Record<string, string>,
  ) {
    // FlowBlock을 buildspec.yml로 변환
    const buildSpecYaml = this.convertFlowPipelineToBuildSpec(input);

    this.logger.log(
      `Generated buildspec.yml for FlowBlock pipeline ${projectId}:`,
      buildSpecYaml,
    );

    // projectId를 기반으로 AWS CodeBuild 프로젝트명 생성
    const codebuildProjectName = `otto-${userId}-${projectId}`;

    // 동적으로 생성된 CodeBuild 프로젝트명으로 빌드 시작
    return this.startBuild(
      userId,
      projectId,
      codebuildProjectName,
      buildSpecYaml,
      environmentVariables,
    );
  }

  /**
   * AWS CodeBuild 상태를 우리 시스템의 상태로 매핑합니다
   *
   * @private
   * @param awsStatus - AWS CodeBuild 상태
   * @returns 매핑된 빌드 상태
   */
  private mapAwsBuildStatusToOurStatus(
    awsStatus?: string,
  ):
    | 'pending'
    | 'in_progress'
    | 'succeeded'
    | 'failed'
    | 'stopped'
    | 'timed_out'
    | 'fault' {
    switch (awsStatus) {
      case 'SUCCEEDED':
        return 'succeeded';
      case 'FAILED':
        return 'failed';
      case 'FAULT':
        return 'fault';
      case 'TIMED_OUT':
        return 'timed_out';
      case 'IN_PROGRESS':
        return 'in_progress';
      case 'STOPPED':
        return 'stopped';
      default:
        return 'pending';
    }
  }

  /**
   * CodeBuild 프로젝트를 생성합니다
   *
   * 프로젝트 생성 시 자동으로 AWS CodeBuild 프로젝트를 생성합니다.
   * 고정된 템플릿을 사용하여 일관된 설정으로 프로젝트를 생성합니다.
   *
   * @param userId - 사용자 ID
   * @param projectName - 프로젝트 이름
   * @param githubRepoUrl - GitHub 저장소 URL
   * @param selectedBranch - 선택된 브랜치
   * @returns CodeBuild 프로젝트 생성 결과
   * @throws {Error} CodeBuild 프로젝트 생성에 실패한 경우
   *
   * @example
   * ```typescript
   * const result = await codeBuildService.createCodeBuildProject(
   *   'user-123',
   *   'my-project',
   *   'https://github.com/user/repo',
   *   'main'
   * );
   * console.log(result.projectName); // 'otto-my-project-user-123'
   * ```
   */
  async createCodeBuildProject(
    userId: string,
    projectName: string,
    githubRepoUrl: string,
    selectedBranch: string,
  ): Promise<{
    projectName: string;
    projectArn: string;
    logGroupName: string;
  }> {
    try {
      // 프로젝트명 정리 (특수문자 제거)
      const sanitizedProjectName = projectName.replace(/[^a-zA-Z0-9-]/g, '-');
      const codebuildProjectName = `otto-${sanitizedProjectName}-${userId}`;
      const logGroupName = `otto-${sanitizedProjectName}-${userId}-cloudwatch`;
      const artifactsName = `otto-${sanitizedProjectName}-${userId}-artifacts`;

      // AWS 설정
      const region =
        this.configService.get<string>('AWS_REGION') || 'ap-northeast-2';
      const codebuildServiceRole = this.configService.get<string>(
        'AWS_CODEBUILD_SERVICE_ROLE',
      );
      const codebuildArtifactsBucket = this.configService.get<string>(
        'CODEBUILD_ARTIFACTS_BUCKET',
      );

      if (!codebuildServiceRole || !codebuildArtifactsBucket) {
        throw new Error(
          'AWS CodeBuild 설정이 누락되었습니다: AWS_CODEBUILD_SERVICE_ROLE, CODEBUILD_ARTIFACTS_BUCKET',
        );
      }

      // 기본 buildspec 생성
      const buildspec = this.createDefaultBuildspec();

      const createProjectCommand = new CreateProjectCommand({
        name: codebuildProjectName,
        source: {
          type: 'GITHUB',
          location: githubRepoUrl,
          buildspec: buildspec,
        },
        sourceVersion: `refs/heads/${selectedBranch}`,
        artifacts: {
          type: 'S3',
          location: codebuildArtifactsBucket,
          name: artifactsName,
          packaging: 'ZIP',
        },
        environment: {
          type: 'LINUX_CONTAINER',
          image: 'aws/codebuild/standard:7.0',
          computeType: 'BUILD_GENERAL1_MEDIUM',
        },
        serviceRole: codebuildServiceRole,
        timeoutInMinutes: 60,
        logsConfig: {
          cloudWatchLogs: {
            status: 'ENABLED',
            groupName: logGroupName,
          },
        },
      });

      const result = await this.codeBuildClient.send(createProjectCommand) as CreateProjectCommandOutput;

      if (!result.project?.arn || !result.project?.name) {
        throw new Error(
          'CodeBuild 프로젝트 생성 실패: 프로젝트 정보가 누락되었습니다',
        );
      }

      this.logger.log(
        `CodeBuild 프로젝트 생성 완료: ${result.project.name} (ARN: ${result.project.arn})`,
      );

      return {
        projectName: result.project.name,
        projectArn: result.project.arn,
        logGroupName,
      };
    } catch (error) {
      this.logger.error(`CodeBuild 프로젝트 생성 실패: ${projectName}`, error);
      throw error;
    }
  }

  /**
   * 기본 buildspec.yml을 생성합니다
   *
   * @private
   * @returns 기본 buildspec.yml 문자열
   */
  private createDefaultBuildspec(): string {
    return `version: 0.2
phases:
  pre_build:
    commands:
      - echo Installing dependencies...
      - npm install || yarn install || echo "No package manager found"
  build:
    commands:
      - echo Build started
      - npm run build || yarn build || echo "No build script found"
  post_build:
    commands:
      - echo Build completed
artifacts:
  files:
    - '**/*'
  base-directory: '.'
`;
  }

  /**
   * 빌드 시작/종료 시간으로부터 지속시간을 계산합니다
   *
   * @private
   * @param startTime - 시작 시간
   * @param endTime - 종료 시간
   * @returns 지속시간(초) 또는 undefined
   */
  private calculateBuildDuration(
    startTime?: Date,
    endTime?: Date,
  ): number | undefined {
    if (!startTime || !endTime) return undefined;
    return Math.round((endTime.getTime() - startTime.getTime()) / 1000);
  }

  /**
   * 블록 ID로 해당 블록의 명령어들을 가져옵니다
   * 블록의 on_success/on_failed 체인을 재귀적으로 처리하지 않고,
   * 단일 블록의 명령어만 반환합니다.
   *
   * @private
   * @param blocks - 모든 블록 배열
   * @param blockId - 찾을 블록 ID
   * @returns 해당 블록의 명령어 배열
   */
  private getBlockCommandsById(
    blocks: FlowBlockUnion[],
    blockId: string,
  ): string[] {
    const block = blocks.find((b) => b.id === blockId);
    if (!block) return [];

    // 블록 타입별로 적절한 명령어 생성
    switch (block.block_type) {
      /**
       * OS 패키지 매니저 처리
       *
       * apt-get, yum, brew 등의 시스템 패키지 매니저 명령어 생성
       * apt-get의 경우 패키지 설치 전 update 필수
       */
      case BlockTypeEnum.OS_PACKAGE_MANAGER: {
        const osBlock = block;
        if (osBlock.package_list && osBlock.package_list.length > 0) {
          // 패키지 목록이 있는 경우 설치 명령어 생성
          const commands: string[] = [];

          // apt 계열은 패키지 목록 업데이트 필요
          if (
            osBlock.package_manager === 'apt-get' ||
            osBlock.package_manager === 'apt'
          ) {
            commands.push('apt-get update -y');
          }

          // 패키지 설치 명령어 추가
          commands.push(
            `${osBlock.package_manager} install -y ${osBlock.package_list.join(' ')}`,
          );
          return commands;
        } else {
          // 패키지 목록이 없으면 update만 실행
          return [`${osBlock.package_manager} update -y`];
        }
      }

      /**
       * Node.js 패키지 매니저 처리
       *
       * npm, yarn, pnpm 등의 Node.js 패키지 매니저 명령어 생성
       */
      case BlockTypeEnum.NODE_PACKAGE_MANAGER: {
        const nodeBlock = block;
        if (nodeBlock.package_list && nodeBlock.package_list.length > 0) {
          // 특정 패키지 설치
          return [
            `${nodeBlock.package_manager} install ${nodeBlock.package_list.join(' ')}`,
          ];
        } else {
          // package.json에 정의된 모든 의존성 설치
          return [`${nodeBlock.package_manager} install`];
        }
      }

      /**
       * 커스텀 빌드 명령어
       * 사용자가 직접 정의한 빌드 명령어 반환
       */
      case BlockTypeEnum.CUSTOM_BUILD_COMMAND: {
        const buildBlock = block;
        return buildBlock.custom_command || [];
      }

      /**
       * Node.js 테스트 명령어
       * npm test, yarn test 등의 테스트 명령어 반환
       */
      case BlockTypeEnum.NODE_TEST_COMMAND: {
        const testBlock = block;
        return testBlock.test_command || [];
      }

      /**
       * 커스텀 테스트 명령어
       * 사용자가 직접 정의한 테스트 명령어 반환
       */
      case BlockTypeEnum.CUSTOM_TEST_COMMAND: {
        const customTestBlock = block;
        return customTestBlock.custom_command || [];
      }

      /**
       * 커스텀 실행 명령어
       * 배포, 알림 등 사용자 정의 실행 명령어 반환
       */
      case BlockTypeEnum.CUSTOM_RUN_COMMAND: {
        const runBlock = block;
        return runBlock.custom_command || [];
      }

      default:
        return [];
    }
  }
}<|MERGE_RESOLUTION|>--- conflicted
+++ resolved
@@ -9,7 +9,6 @@
 } from '@aws-sdk/client-codebuild';
 import * as yaml from 'js-yaml';
 import { BuildsService } from '../builds/builds.service';
-<<<<<<< HEAD
 
 /**
  * buildspec.yml 입력 인터페이스
@@ -50,14 +49,14 @@
       files: string[];
       /** 파일 형식 */
       'file-format'?:
-      | 'JUNITXML'
-      | 'CUCUMBERJSON'
-      | 'TESTNGXML'
-      | 'CLOVERXML'
-      | 'VISUALSTUDIOTRX'
-      | 'JACOCOXML'
-      | 'NUNITXML'
-      | 'NUNIT3XML';
+        | 'JUNITXML'
+        | 'CUCUMBERJSON'
+        | 'TESTNGXML'
+        | 'CLOVERXML'
+        | 'VISUALSTUDIOTRX'
+        | 'JACOCOXML'
+        | 'NUNITXML'
+        | 'NUNIT3XML';
       /** 기본 디렉토리 */
       'base-directory'?: string;
       /** 경로 제거 여부 */
@@ -69,14 +68,12 @@
   /** AWS Secrets Manager 시크릿 */
   secrets?: Record<string, string>;
 }
-=======
 import {
   FlowPipelineInput,
   BlockTypeEnum,
   BlockGroupType,
   FlowBlockUnion,
 } from './types/flow-block.types';
->>>>>>> 5523f36e
 
 /**
  * AWS CodeBuild buildspec.yml 형식 인터페이스
@@ -736,10 +733,10 @@
         buildspecOverride: buildSpecOverride,
         environmentVariablesOverride: environmentVariables
           ? Object.entries(environmentVariables).map(([name, value]) => ({
-            name,
-            value,
-            type: 'PLAINTEXT',
-          }))
+              name,
+              value,
+              type: 'PLAINTEXT',
+            }))
           : undefined,
       });
 
@@ -1052,7 +1049,9 @@
         },
       });
 
-      const result = await this.codeBuildClient.send(createProjectCommand) as CreateProjectCommandOutput;
+      const result = (await this.codeBuildClient.send(
+        createProjectCommand,
+      )) as CreateProjectCommandOutput;
 
       if (!result.project?.arn || !result.project?.name) {
         throw new Error(
