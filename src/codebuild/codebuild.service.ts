--- conflicted
+++ resolved
@@ -5,10 +5,7 @@
   StartBuildCommand,
   BatchGetBuildsCommand,
   CreateProjectCommand,
-<<<<<<< HEAD
-=======
   CreateProjectCommandOutput,
->>>>>>> 526ece54
 } from '@aws-sdk/client-codebuild';
 import * as yaml from 'js-yaml';
 import { BuildsService } from '../builds/builds.service';
@@ -1035,7 +1032,6 @@
     logGroupName: string;
   }> {
     try {
-<<<<<<< HEAD
       this.logger.log(`[CodeBuildService] createCodeBuildProject 시작:`, {
         userId,
         projectName,
@@ -1043,15 +1039,12 @@
         selectedBranch,
       });
 
-=======
->>>>>>> 526ece54
       // 프로젝트명 정리 (특수문자 제거)
       const sanitizedProjectName = projectName.replace(/[^a-zA-Z0-9-]/g, '-');
       const codebuildProjectName = `otto-${sanitizedProjectName}-${userId}`;
       const logGroupName = `otto-${sanitizedProjectName}-${userId}-cloudwatch`;
       const artifactsName = `otto-${sanitizedProjectName}-${userId}-artifacts`;
 
-<<<<<<< HEAD
       this.logger.log(`[CodeBuildService] 프로젝트명 생성:`, {
         sanitizedProjectName,
         codebuildProjectName,
@@ -1059,8 +1052,6 @@
         artifactsName,
       });
 
-=======
->>>>>>> 526ece54
       // AWS 설정
       const region =
         this.configService.get<string>('AWS_REGION') || 'ap-northeast-2';
@@ -1071,7 +1062,6 @@
         'CODEBUILD_ARTIFACTS_BUCKET',
       );
 
-<<<<<<< HEAD
       this.logger.log(`[CodeBuildService] AWS 설정 확인:`, {
         region,
         codebuildServiceRole: codebuildServiceRole
@@ -1082,8 +1072,6 @@
           : '누락',
       });
 
-=======
->>>>>>> 526ece54
       if (!codebuildServiceRole || !codebuildArtifactsBucket) {
         throw new Error(
           'AWS CodeBuild 설정이 누락되었습니다: AWS_CODEBUILD_SERVICE_ROLE, CODEBUILD_ARTIFACTS_BUCKET',
@@ -1099,10 +1087,7 @@
           type: 'GITHUB',
           location: githubRepoUrl,
           buildspec: buildspec,
-<<<<<<< HEAD
           // GitHub App 인증 없이 사용 가능
-=======
->>>>>>> 526ece54
         },
         sourceVersion: `refs/heads/${selectedBranch}`,
         artifacts: {
@@ -1126,7 +1111,6 @@
         },
       });
 
-<<<<<<< HEAD
       this.logger.log(`[CodeBuildService] CreateProjectCommand 생성 완료:`, {
         projectName: codebuildProjectName,
         githubRepoUrl,
@@ -1144,10 +1128,8 @@
         projectName: result.project?.name,
       });
 
-=======
       const result = await this.codeBuildClient.send(createProjectCommand);
 
->>>>>>> 526ece54
       if (!result.project?.arn || !result.project?.name) {
         throw new Error(
           'CodeBuild 프로젝트 생성 실패: 프로젝트 정보가 누락되었습니다',
