import {
  Injectable,
  NotFoundException,
  BadRequestException,
  Logger,
} from '@nestjs/common';
import { ConfigService } from '@nestjs/config';
import { SupabaseService } from '../../supabase/supabase.service';
import { CodeBuildService } from '../../codebuild/codebuild.service';
import type {
  ProjectsResponse,
  ProjectDetailResponse,
  CreateProjectWithGithubRequest,
  CreateProjectWithGithubResponse,
  UpdateProjectRequest,
  UpdateProjectResponse,
  DeleteProjectResponse,
  RetryCodeBuildResponse,
  Project,
} from '../dto/project.dto';

@Injectable()
export class ProjectService {
  private readonly logger = new Logger(ProjectService.name);

  constructor(
    private readonly supabaseService: SupabaseService,
    private readonly codebuildService: CodeBuildService,
    private readonly configService: ConfigService,
  ) {}

  /**
   * 사용자 프로젝트 목록 조회
   */
  async getUserProjects(userId: string): Promise<ProjectsResponse> {
    try {
      this.logger.log(
<<<<<<< HEAD
        `[ProjectService] Fetching projects for userId: ${userId}`,
=======
        `[ProjectService] getUserProjects called for userId: ${userId}`,
>>>>>>> 337cd359
      );

      // 사용자의 프로젝트 조회
      const { data: projects, error } = await this.supabaseService
        .getClient()
        .from('projects')
        .select(
          `
          project_id,
          user_id,
          name,
          description,
          github_owner,
          github_repo_id,
          github_repo_name,
          github_repo_url,
          selected_branch,
          created_at,
          updated_at,
          codebuild_status,
          codebuild_project_name,
          codebuild_error_message
        `,
        )
        .eq('user_id', userId)
        .order('created_at', { ascending: false });

      if (error) {
        this.logger.error('Failed to fetch projects:', error);
        throw new BadRequestException('Failed to fetch projects');
      }

      this.logger.log(
        `[ProjectService] Found ${projects?.length || 0} projects for userId: ${userId}`,
      );

      const typedProjects = this.validateProjects(projects);

      return {
        projects: typedProjects,
        totalProjects: typedProjects.length,
      };
    } catch (error) {
      this.logger.error('Error in getUserProjects:', error);
      throw error;
    }
  }

  /**
   * 프로젝트 상세 정보 조회
   */
  async getProjectDetail(
    userId: string,
    projectId: string,
  ): Promise<ProjectDetailResponse> {
    try {
      const { data: project, error } = await this.supabaseService
        .getClient()
        .from('projects')
        .select(
          `
          project_id,
          user_id,
          name,
          description,
          github_owner,
          github_repo_id,
          github_repo_name,
          github_repo_url,
          selected_branch,
          created_at,
          updated_at,
          codebuild_status,
          codebuild_project_name,
          codebuild_project_arn,
          cloudwatch_log_group,
          codebuild_error_message
        `,
        )
        .eq('user_id', userId)
        .eq('project_id', projectId)
        .single();

      if (error || !project) {
        throw new NotFoundException('Project not found');
      }

      if (!this.validateProject(project)) {
        throw new BadRequestException('Invalid project data');
      }

      return {
        project: project,
      };
    } catch (error) {
      this.logger.error('Error in getProjectDetail:', error);
      throw error;
    }
  }

  /**
   * GitHub 연동 프로젝트 생성
   */
  async createProjectWithGithub(
    userId: string,
    body: CreateProjectWithGithubRequest,
  ): Promise<CreateProjectWithGithubResponse> {
    try {
      const {
        name,
        description,
        installationId,
        githubRepoId,
        githubRepoUrl,
        githubRepoName,
        githubOwner,
        selectedBranch,
      } = body;

      // GitHub Installation 확인 (installation_id 또는 github_installation_id로 조회)
      this.logger.log(
        `[Project Service] GitHub Installation 조회 시작: userId=${userId}, installationId=${installationId}`,
      );

      const { data: installation, error: installError } =
        await this.supabaseService
          .getClient()
          .from('github_installations')
          .select('*')
          .eq('user_id', userId)
          .or(
            `installation_id.eq.${installationId},github_installation_id.eq.${installationId}`,
          )
          .eq('is_active', true)
          .single();

      this.logger.log(`[Project Service] GitHub Installation 조회 결과:`, {
        installation,
        installError: installError?.message,
        hasInstallation: !!installation,
      });

      if (installError || !installation) {
        this.logger.error(`[Project Service] GitHub Installation 조회 실패:`, {
          error: installError?.message,
          userId,
          installationId,
        });
        throw new BadRequestException('유효하지 않은 GitHub 설치 ID입니다');
      }

      // 1. 프로젝트 생성
      const { data: project, error: projectError } = await this.supabaseService
        .getClient()
        .from('projects')
        .insert({
          name,
          description,
          github_owner: githubOwner,
          github_repo_id: githubRepoId,
          github_repo_name: githubRepoName,
          github_repo_url: githubRepoUrl,
          installation_id: installationId,
          user_id: userId,
          selected_branch: selectedBranch || 'main',
          codebuild_status: 'PENDING',
        })
        .select()
        .single();

      if (projectError) {
        this.logger.error('Failed to create project:', projectError);
        throw new BadRequestException('프로젝트 생성에 실패했습니다');
      }

      if (!this.validateProject(project)) {
        throw new BadRequestException('Invalid project data');
      }

      const typedProject = project;

      // 2. CodeBuild 프로젝트 생성
      try {
        const codebuildResult =
          await this.codebuildService.createCodeBuildProject(
            userId,
            name,
            githubRepoUrl,
            selectedBranch || 'main',
          );

        // 3. 성공 시 CodeBuild 정보 업데이트
        const { error: updateError } = await this.supabaseService
          .getClient()
          .from('projects')
          .update({
            codebuild_status: 'CREATED',
            codebuild_project_name: codebuildResult.projectName,
            codebuild_project_arn: codebuildResult.projectArn,
            cloudwatch_log_group: codebuildResult.logGroupName,
          })
          .eq('project_id', typedProject.project_id);

        if (updateError) {
          this.logger.error('Failed to update CodeBuild info:', updateError);
        }

        // 3-1. 기본 파이프라인 자동 생성
        try {
          await this.createDefaultPipeline(
            typedProject.project_id,
            githubRepoName,
            selectedBranch || 'main',
          );
          this.logger.log(
            `Default pipeline created for project: ${typedProject.project_id}`,
          );
        } catch (pipelineError) {
          // 파이프라인 생성 실패는 프로젝트 생성을 막지 않음
          this.logger.warn(
            `Failed to create default pipeline for project ${typedProject.project_id}:`,
            pipelineError,
          );
        }

        return {
          project: {
            ...typedProject,
            codebuild_status: 'CREATED',
            codebuild_project_name: codebuildResult.projectName,
            codebuild_project_arn: codebuildResult.projectArn,
            cloudwatch_log_group: codebuildResult.logGroupName,
          },
        };
      } catch (codebuildError) {
        // 4. CodeBuild 생성 실패 시 상태 업데이트
        const errorMessage =
          codebuildError instanceof Error
            ? codebuildError.message
            : 'Unknown CodeBuild error';

        await this.supabaseService
          .getClient()
          .from('projects')
          .update({
            codebuild_status: 'FAILED',
            codebuild_error_message: errorMessage,
          })
          .eq('project_id', typedProject.project_id);

        return {
          project: {
            ...typedProject,
            codebuild_status: 'FAILED',
            codebuild_error_message: errorMessage,
          },
        };
      }
    } catch (error) {
      this.logger.error('Error in createProjectWithGithub:', error);
      throw error;
    }
  }

  /**
   * 프로젝트 업데이트
   */
  async updateProject(
    userId: string,
    projectId: string,
    updates: UpdateProjectRequest,
  ): Promise<UpdateProjectResponse> {
    try {
      // 먼저 프로젝트가 사용자의 것인지 확인
      const { data: project, error } = await this.supabaseService
        .getClient()
        .from('projects')
        .select('project_id')
        .eq('user_id', userId)
        .eq('project_id', projectId)
        .single();

      if (error || !project) {
        throw new NotFoundException('Project not found');
      }

      // 업데이트 가능한 필드만 추출 (name, description, selected_branch)
      const allowedUpdates: Partial<{
        name: string;
        description: string;
        selected_branch: string;
      }> = {};

      if (updates.name !== undefined) {
        allowedUpdates.name = updates.name;
      }
      if (updates.description !== undefined) {
        allowedUpdates.description = updates.description;
      }
      if (updates.selectedBranch !== undefined) {
        allowedUpdates.selected_branch = updates.selectedBranch;
      }

      // 업데이트할 내용이 없으면 에러
      if (Object.keys(allowedUpdates).length === 0) {
        throw new BadRequestException('No valid fields to update');
      }

      this.logger.log(`Updating project ${projectId} with:`, allowedUpdates);

      // 프로젝트 업데이트
      const { data: updatedProject, error: updateError } =
        await this.supabaseService
          .getClient()
          .from('projects')
          .update(allowedUpdates)
          .eq('project_id', projectId)
          .eq('user_id', userId) // 추가 보안: user_id도 확인
          .select('*')
          .single();

      if (updateError) {
        this.logger.error('Failed to update project:', updateError);
        throw new BadRequestException('Failed to update project');
      }

      if (!this.validateProject(updatedProject)) {
        throw new BadRequestException('Invalid project data');
      }

      return { project: updatedProject };
    } catch (error) {
      this.logger.error('Error in updateProject:', error);
      throw error;
    }
  }

  /**
   * 프로젝트 삭제
   */
  async deleteProject(
    userId: string,
    projectId: string,
  ): Promise<DeleteProjectResponse> {
    try {
      this.logger.log(
        `Starting project deletion - userId: ${userId}, projectId: ${projectId}`,
      );

      // 프로젝트 정보 조회 (CodeBuild 프로젝트명 포함)
      const { data: project, error } = await this.supabaseService
        .getClient()
        .from('projects')
        .select('project_id, name, codebuild_project_name')
        .eq('user_id', userId)
        .eq('project_id', projectId)
        .single();

      if (error || !project) {
        this.logger.error(
          `Project not found - userId: ${userId}, projectId: ${projectId}`,
        );
        throw new NotFoundException('Project not found');
      }

      this.logger.log(`Deleting project: ${project.name}`);

      // CodeBuild 프로젝트 삭제 (실패해도 계속 진행)
      if (project.codebuild_project_name) {
        try {
          this.logger.log(
            `Deleting CodeBuild project: ${project.codebuild_project_name}`,
          );
          await this.codebuildService.deleteCodeBuildProject(
            project.codebuild_project_name,
          );
          this.logger.log(
            `Successfully deleted CodeBuild project: ${project.codebuild_project_name}`,
          );
        } catch (codebuildError) {
          // CodeBuild 삭제 실패는 로그만 남기고 계속 진행
          this.logger.warn(
            `Failed to delete CodeBuild project ${project.codebuild_project_name}, continuing with database deletion:`,
            codebuildError,
          );
        }
      } else {
        this.logger.log(
          'No CodeBuild project name found, skipping CodeBuild deletion',
        );
      }

      // 데이터베이스에서 프로젝트 삭제
      const { error: deleteError } = await this.supabaseService
        .getClient()
        .from('projects')
        .delete()
        .eq('project_id', projectId)
        .eq('user_id', userId); // 추가 보안: user_id도 확인

      if (deleteError) {
        this.logger.error(
          'Failed to delete project from database:',
          deleteError,
        );
        throw new BadRequestException('Failed to delete project');
      }

      this.logger.log(`Successfully deleted project: ${project.name}`);
      return { message: 'Project deleted successfully' };
    } catch (error) {
      this.logger.error('Error in deleteProject:', error);
      throw error;
    }
  }

  /**
   * CodeBuild 재시도
   */
  async retryCodeBuild(
    userId: string,
    projectId: string,
  ): Promise<RetryCodeBuildResponse> {
    try {
      const { data: project, error } = await this.supabaseService
        .getClient()
        .from('projects')
        .select('*')
        .eq('user_id', userId)
        .eq('project_id', projectId)
        .single();

      if (error || !project) {
        throw new NotFoundException('Project not found');
      }

      if (!this.validateProject(project)) {
        throw new BadRequestException('Invalid project data');
      }

      const typedProject = project;

      // 상태를 PENDING으로 업데이트
      await this.supabaseService
        .getClient()
        .from('projects')
        .update({ codebuild_status: 'PENDING' })
        .eq('project_id', projectId);

      try {
        const codebuildResult =
          await this.codebuildService.createCodeBuildProject(
            userId,
            typedProject.name,
            typedProject.github_repo_url || '',
            typedProject.selected_branch || 'main',
          );

        // 성공 시 CodeBuild 정보 업데이트
        await this.supabaseService
          .getClient()
          .from('projects')
          .update({
            codebuild_status: 'CREATED',
            codebuild_project_name: codebuildResult.projectName,
            codebuild_project_arn: codebuildResult.projectArn,
            cloudwatch_log_group: codebuildResult.logGroupName,
          })
          .eq('project_id', projectId);

        return { message: 'CodeBuild retry successful' };
      } catch (codebuildError) {
        const errorMessage =
          codebuildError instanceof Error
            ? codebuildError.message
            : 'Unknown CodeBuild error';

        await this.supabaseService
          .getClient()
          .from('projects')
          .update({
            codebuild_status: 'FAILED',
            codebuild_error_message: errorMessage,
          })
          .eq('project_id', projectId);

        throw new BadRequestException(
          `CodeBuild retry failed: ${errorMessage}`,
        );
      }
    } catch (error) {
      this.logger.error('Error in retryCodeBuild:', error);
      throw error;
    }
  }

  /**
   * 타입 가드: 프로젝트 목록 검증
   */
  private validateProjects(data: unknown): Project[] {
    if (!Array.isArray(data)) {
      return [];
    }

    return data.filter((item): item is Project => {
      return this.validateProject(item);
    });
  }

  /**
   * CodeBuild 프로젝트 생성 (Edge Function 로직 이식)
   */
  private async createCodeBuildProject(
    projectName: string,
    githubRepoUrl: string,
    selectedBranch: string,
    userId: string,
  ): Promise<{
    projectName: string;
    projectArn: string;
    logGroupName: string;
  }> {
    try {
      // 프로젝트명 정리 (특수문자 제거)
      const sanitizedProjectName = projectName.replace(/[^a-zA-Z0-9-]/g, '-');
      const codebuildProjectName = `otto-${sanitizedProjectName}-${userId}`;
      const logGroupName = `otto-${sanitizedProjectName}-${userId}-cloudwatch`;
      const artifactsName = `otto-${sanitizedProjectName}-${userId}-artifacts`;

      // AWS 설정
      const region =
        this.configService.get<string>('AWS_REGION') || 'ap-northeast-2';
      const codebuildServiceRole = this.configService.get<string>(
        'AWS_CODEBUILD_SERVICE_ROLE',
      );
      const codebuildArtifactsBucket = this.configService.get<string>(
        'CODEBUILD_ARTIFACTS_BUCKET',
      );

      this.logger.log(`[CodeBuild] AWS 설정 확인:`, {
        region,
        codebuildServiceRole: codebuildServiceRole ? '설정됨' : '누락',
        codebuildArtifactsBucket: codebuildArtifactsBucket ? '설정됨' : '누락',
        accessKeyId: this.configService.get<string>('AWS_ACCESS_KEY_ID')
          ? '설정됨'
          : '누락',
        secretAccessKey: this.configService.get<string>('AWS_SECRET_ACCESS_KEY')
          ? '설정됨'
          : '누락',
      });

      if (!codebuildServiceRole || !codebuildArtifactsBucket) {
        throw new Error(
          'AWS CodeBuild 설정이 누락되었습니다: AWS_CODEBUILD_SERVICE_ROLE, CODEBUILD_ARTIFACTS_BUCKET',
        );
      }

      // 기본 buildspec 생성
      const buildspec = this.createDefaultBuildspec();

      // AWS CodeBuild API 호출을 위한 HTTP 요청
      const payload = {
        name: codebuildProjectName,
        source: {
          type: 'GITHUB',
          location: githubRepoUrl,
          sourceVersion: `refs/heads/${selectedBranch}`,
          buildspec: buildspec,
        },
        artifacts: {
          type: 'S3',
          location: codebuildArtifactsBucket,
          name: artifactsName,
          packaging: 'ZIP',
        },
        environment: {
          type: 'LINUX_CONTAINER',
          image: 'aws/codebuild/standard:7.0',
          computeType: 'BUILD_GENERAL1_MEDIUM',
        },
        serviceRole: codebuildServiceRole,
        timeoutInMinutes: 60,
        logsConfig: {
          cloudWatchLogs: {
            status: 'ENABLED',
            groupName: logGroupName,
          },
        },
      };

      const payloadString = JSON.stringify(payload);
      const host = `codebuild.${region}.amazonaws.com`;
      const path = '/';
      const now = new Date();
      const amzDate = now.toISOString().replace(/[:-]|\.\d{3}/g, '');

      this.logger.log(`[CodeBuild] 요청 페이로드:`, {
        projectName: codebuildProjectName,
        githubRepoUrl,
        selectedBranch,
        serviceRole: codebuildServiceRole,
        artifactsBucket: codebuildArtifactsBucket,
        region,
        host,
        amzDate,
      });

      const headers = {
        Host: host,
        'X-Amz-Date': amzDate,
        'X-Amz-Target': 'CodeBuild_20161006.CreateProject',
        'Content-Type': 'application/x-amz-json-1.1',
      };

      // AWS Signature v4 생성
      const authHeader = await this.createSignature(
        'POST',
        host,
        path,
        '',
        headers,
        payloadString,
        'codebuild',
        region,
        this.configService.get<string>('AWS_ACCESS_KEY_ID') || '',
        this.configService.get<string>('AWS_SECRET_ACCESS_KEY') || '',
      );

      const response = await fetch(`https://${host}${path}`, {
        method: 'POST',
        headers: {
          ...headers,
          Authorization: authHeader,
        },
        body: payloadString,
      });

      if (!response.ok) {
        const errorText = await response.text();
        this.logger.error('CodeBuild API Error:', {
          status: response.status,
          statusText: response.statusText,
          body: errorText,
          payload: payload,
        });
        throw new Error(
          `CodeBuild project creation failed: ${response.status} ${response.statusText} - ${errorText}`,
        );
      }

      const result = (await response.json()) as {
        project: { arn: string; name: string };
      };

      if (!result.project?.arn || !result.project?.name) {
        throw new Error(
          'CodeBuild project creation failed: missing project data',
        );
      }

      this.logger.log(
        `CodeBuild 프로젝트 생성 완료: ${result.project.name} (ARN: ${result.project.arn})`,
      );

      return {
        projectName: result.project.name,
        projectArn: result.project.arn,
        logGroupName,
      };
    } catch (error) {
      this.logger.error(`CodeBuild 프로젝트 생성 실패: ${projectName}`, error);
      throw error;
    }
  }

  /**
   * 기본 buildspec.yml 생성
   */
  private createDefaultBuildspec(): string {
    return `version: 0.2
phases:
  pre_build:
    commands:
      - echo Installing dependencies...
      - npm install || yarn install || echo "No package manager found"
  build:
    commands:
      - echo Build started
      - npm run build || yarn build || echo "No build script found"
  post_build:
    commands:
      - echo Build completed
artifacts:
  files:
    - '**/*'
  base-directory: '.'
`;
  }

  /**
   * AWS Signature v4 구현
   */
  private async createSignature(
    method: string,
    host: string,
    path: string,
    queryString: string,
    headers: Record<string, string>,
    payload: string,
    service: string,
    region: string,
    accessKeyId: string,
    secretAccessKey: string,
  ): Promise<string> {
    const algorithm = 'AWS4-HMAC-SHA256';
    const now = new Date();
    const dateStamp = now.toISOString().slice(0, 10).replace(/-/g, '');
    const amzDate = now.toISOString().replace(/[:-]|\.\d{3}/g, '');

    this.logger.log(`[CodeBuild] Signature 생성:`, {
      dateStamp,
      amzDate,
      region,
      service,
      accessKeyId: accessKeyId ? '설정됨' : '누락',
      secretAccessKey: secretAccessKey ? '설정됨' : '누락',
    });

    const credentialScope = `${dateStamp}/${region}/${service}/aws4_request`;

    // Canonical request
    const canonicalHeaders =
      Object.keys(headers)
        .sort()
        .map((key) => `${key.toLowerCase()}:${headers[key]}`)
        .join('\n') + '\n';

    const signedHeaders = Object.keys(headers)
      .sort()
      .map((key) => key.toLowerCase())
      .join(';');

    const canonicalRequest = [
      method,
      path,
      queryString,
      canonicalHeaders,
      signedHeaders,
      await this.sha256(payload),
    ].join('\n');

    // String to sign
    const stringToSign = [
      algorithm,
      amzDate,
      credentialScope,
      await this.sha256(canonicalRequest),
    ].join('\n');

    // Signing key
    const kDate = await this.hmacSha256(`AWS4${secretAccessKey}`, dateStamp);
    const kRegion = await this.hmacSha256(kDate, region);
    const kService = await this.hmacSha256(kRegion, service);
    const kSigning = await this.hmacSha256(kService, 'aws4_request');

    const signature = await this.hmacSha256(kSigning, stringToSign);

    return `${algorithm} Credential=${accessKeyId}/${credentialScope}, SignedHeaders=${signedHeaders}, Signature=${this.arrayBufferToHex(signature)}`;
  }

  /**
   * SHA256 해시 함수
   */
  private async sha256(message: string): Promise<string> {
    const encoder = new TextEncoder();
    const data = encoder.encode(message);
    const hashBuffer = await crypto.subtle.digest('SHA-256', data);
    return this.arrayBufferToHex(hashBuffer);
  }

  /**
   * HMAC-SHA256 함수
   */
  private async hmacSha256(
    key: string | ArrayBuffer,
    message: string,
  ): Promise<ArrayBuffer> {
    const encoder = new TextEncoder();
    const keyData = typeof key === 'string' ? encoder.encode(key) : key;
    const messageData = encoder.encode(message);

    const cryptoKey = await crypto.subtle.importKey(
      'raw',
      keyData,
      { name: 'HMAC', hash: 'SHA-256' },
      false,
      ['sign'],
    );

    return await crypto.subtle.sign('HMAC', cryptoKey, messageData);
  }

  /**
   * ArrayBuffer를 Hex 문자열로 변환
   */
  private arrayBufferToHex(buffer: ArrayBuffer): string {
    const byteArray = new Uint8Array(buffer);
    return Array.from(byteArray, (byte) =>
      byte.toString(16).padStart(2, '0'),
    ).join('');
  }

  /**
   * 기본 파이프라인 생성
   *
   * 프로젝트 생성 시 자동으로 기본 파이프라인을 생성합니다.
   * Node.js 프로젝트를 위한 기본 빌드 파이프라인을 제공합니다.
   *
   * @param projectId - 프로젝트 ID
   * @param repoName - GitHub 저장소 이름
   * @param branch - 선택된 브랜치
   */
  private async createDefaultPipeline(
    projectId: string,
    repoName: string,
    branch: string,
  ): Promise<void> {
    const defaultPipeline = {
      version: '0.2',
      runtime: 'node:18',
      blocks: [
        {
          id: 'install-deps',
          block_type: 'node_package_manager',
          group_type: 'build',
          on_success: 'build-app',
          package_manager: 'npm',
          package_list: [],
        },
        {
          id: 'build-app',
          block_type: 'custom_build_command',
          group_type: 'build',
          on_success: 'test-app',
          custom_command: ['npm run build'],
        },
        {
          id: 'test-app',
          block_type: 'node_test_command',
          group_type: 'test',
          package_manager: 'npm',
          test_command: ['npm test'],
        },
      ],
      artifacts: ['dist/**/*', 'build/**/*'],
      environment_variables: {
        NODE_ENV: 'production',
        REPO_NAME: repoName,
        BRANCH: branch,
      },
      cache: {
        paths: ['node_modules/**/*'],
      },
    };

    // pipeline 테이블에 upsert (프로젝트당 하나의 파이프라인)
    const { error } = await this.supabaseService
      .getClient()
      .from('pipeline')
      .upsert({
        project_id: projectId,
        data: defaultPipeline,
        env: null,
      })
      .select()
      .single();

    if (error) {
      throw new Error(`Failed to create default pipeline: ${error.message}`);
    }

    this.logger.log(
      `Default pipeline created for project ${projectId} with repo ${repoName} on branch ${branch}`,
    );
  }

  /**
   * 타입 가드: 단일 프로젝트 검증
   */
  private validateProject(item: unknown): item is Project {
    if (typeof item !== 'object' || item === null) {
      return false;
    }

    const project = item as Project;
    return (
      typeof project.project_id === 'string' &&
      typeof project.name === 'string' &&
      typeof project.user_id === 'string'
    );
  }
}<|MERGE_RESOLUTION|>--- conflicted
+++ resolved
@@ -35,11 +35,7 @@
   async getUserProjects(userId: string): Promise<ProjectsResponse> {
     try {
       this.logger.log(
-<<<<<<< HEAD
         `[ProjectService] Fetching projects for userId: ${userId}`,
-=======
-        `[ProjectService] getUserProjects called for userId: ${userId}`,
->>>>>>> 337cd359
       );
 
       // 사용자의 프로젝트 조회
