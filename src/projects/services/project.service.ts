--- conflicted
+++ resolved
@@ -35,10 +35,9 @@
   async getUserProjects(userId: string): Promise<ProjectsResponse> {
     try {
       this.logger.log(
-        `[ProjectService] Fetching projects for userId: ${userId}`,
-      );
-
-<<<<<<< HEAD
+        `[ProjectService] getUserProjects called for userId: ${userId}`,
+      );
+
       // 먼저 모든 프로젝트 조회 (디버깅용)
       const { data: allProjects } = await this.supabaseService
         .getClient()
@@ -50,10 +49,7 @@
         `[ProjectService] All projects in DB: ${JSON.stringify(allProjects)}`,
       );
 
-      // 임시로 user_id 필터 제거하여 모든 프로젝트 조회 (디버깅용)
-=======
       // 사용자의 프로젝트 조회
->>>>>>> a7029221
       const { data: projects, error } = await this.supabaseService
         .getClient()
         .from('projects')
@@ -72,8 +68,7 @@
           updated_at,
           codebuild_status,
           codebuild_project_name,
-          codebuild_error_message,
-          user_id
+          codebuild_error_message
         `,
         )
         .eq('user_id', userId)
