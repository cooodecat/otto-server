import { Module } from '@nestjs/common';
import { ConfigModule } from '@nestjs/config';
import { ThrottlerModule } from '@nestjs/throttler';
import { AppController } from './app.controller';
import { AppService } from './app.service';
import { AuthModule } from './auth/auth.module';
import { CodeBuildModule } from './codebuild/codebuild.module';
import { BuildsModule } from './builds/builds.module';
import { CloudWatchLogsModule } from './cloudwatch-logs/cloudwatch-logs.module';
<<<<<<< HEAD
import { GithubIntegrationModule } from './github-integration/github-integration.module';
import { ProjectsModule } from './projects/projects.module';
=======
import { LogsModule } from './logs/logs.module';
>>>>>>> 5523f36e

@Module({
  imports: [
    ConfigModule.forRoot({
      isGlobal: true,
      envFilePath: [`.env.${process.env.NODE_ENV || 'dev'}`, '.env'],
      expandVariables: true,
    }),
    ThrottlerModule.forRoot([
      {
        name: 'short',
        ttl: 1000, // 1 second
        limit: 3, // 3 requests per second
      },
      {
        name: 'medium',
        ttl: 10000, // 10 seconds
        limit: 20, // 20 requests per 10 seconds
      },
      {
        name: 'long',
        ttl: 60000, // 1 minute
        limit: 100, // 100 requests per minute
      },
    ]),
    AuthModule,
    BuildsModule,
    CodeBuildModule,
    CloudWatchLogsModule,
<<<<<<< HEAD
    GithubIntegrationModule,
    ProjectsModule,
=======
    LogsModule,
>>>>>>> 5523f36e
  ],
  controllers: [AppController],
  providers: [AppService],
})
export class AppModule {}<|MERGE_RESOLUTION|>--- conflicted
+++ resolved
@@ -7,12 +7,9 @@
 import { CodeBuildModule } from './codebuild/codebuild.module';
 import { BuildsModule } from './builds/builds.module';
 import { CloudWatchLogsModule } from './cloudwatch-logs/cloudwatch-logs.module';
-<<<<<<< HEAD
 import { GithubIntegrationModule } from './github-integration/github-integration.module';
 import { ProjectsModule } from './projects/projects.module';
-=======
 import { LogsModule } from './logs/logs.module';
->>>>>>> 5523f36e
 
 @Module({
   imports: [
@@ -42,12 +39,9 @@
     BuildsModule,
     CodeBuildModule,
     CloudWatchLogsModule,
-<<<<<<< HEAD
     GithubIntegrationModule,
     ProjectsModule,
-=======
     LogsModule,
->>>>>>> 5523f36e
   ],
   controllers: [AppController],
   providers: [AppService],
